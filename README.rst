===
Neo
===

Neo is a Python package for working with electrophysiology data in Python, together
with support for reading a wide range of neurophysiology file formats, including
Spike2, NeuroExplorer, AlphaOmega, Axon, Blackrock, Plexon, Tdt, and support for
writing to a subset of these formats plus non-proprietary formats including HDF5.

The goal of Neo is to improve interoperability between Python tools for
analyzing, visualizing and generating electrophysiology data by providing a common,
shared object model. In order to be as lightweight a dependency as possible,
Neo is deliberately limited to represention of data, with no functions for data
analysis or visualization.

Neo is used by a number of other software tools, including OpenElectrophy_
and SpykeViewer_ (data analysis and visualization), Elephant_ (data analysis),
the G-node_ suite (databasing) and PyNN_ (simulations).

Neo implements a hierarchical data model well adapted to intracellular and
extracellular electrophysiology and EEG data with support for multi-electrodes
(for example tetrodes). Neo's data objects build on the quantities package,
which in turn builds on NumPy by adding support for physical dimensions. Thus
Neo objects behave just like normal NumPy arrays, but with additional metadata,
checks for dimensional consistency and automatic unit conversion.

A project with similar aims but for neuroimaging file formats is `NiBabel`_.

Code status
-----------

.. image:: https://travis-ci.org/NeuralEnsemble/python-neo.png?branch=master
   :target: https://travis-ci.org/NeuralEnsemble/python-neo
   :alt: Unit Test Status
.. image:: https://coveralls.io/repos/NeuralEnsemble/python-neo/badge.png
   :target: https://coveralls.io/r/NeuralEnsemble/python-neo
   :alt: Unit Test Coverage
.. image:: https://requires.io/github/NeuralEnsemble/python-neo/requirements.png?branch=master
   :target: https://requires.io/github/NeuralEnsemble/python-neo/requirements/?branch=master
   :alt: Requirements Status

More information
----------------

- Home page: http://neuralensemble.org/neo
- Mailing list: https://groups.google.com/forum/?fromgroups#!forum/neuralensemble
- Documentation: http://packages.python.org/neo/
- Bug reports: https://github.com/NeuralEnsemble/python-neo/issues

For installation instructions, see doc/source/install.rst

<<<<<<< HEAD
:copyright: Copyright 2010-2014 by the Neo team, see doc/source/authors.rst
:license: 3-Clause Revised BSD License, see LICENSE.txt for details.


.. _OpenElectrophy: https://github.com/OpenElectrophy/OpenElectrophy
.. _Elephant: http://neuralensemble.org/elephant
.. _G-node: http://www.g-node.org/
.. _Neuroshare: http://neuroshare.org/
.. _SpykeViewer: https://spyke-viewer.readthedocs.org/en/latest/
.. _NiBabel: http://nipy.sourceforge.net/nibabel/
.. _PyNN: http://neuralensemble.org/PyNN
.. _quantities: http://pypi.python.org/pypi/quantities
.. _`NeuralEnsemble mailing list`: http://groups.google.com/group/neuralensemble
.. _`issue tracker`: https://github.c
=======
:copyright: Copyright 2010-2016 by the Neo team, see AUTHORS.
:license: 3-Clause Revised BSD License, see LICENSE.txt for details.
>>>>>>> f728e512
<|MERGE_RESOLUTION|>--- conflicted
+++ resolved
@@ -49,8 +49,7 @@
 
 For installation instructions, see doc/source/install.rst
 
-<<<<<<< HEAD
-:copyright: Copyright 2010-2014 by the Neo team, see doc/source/authors.rst
+:copyright: Copyright 2010-2016 by the Neo team, see doc/source/authors.rst.
 :license: 3-Clause Revised BSD License, see LICENSE.txt for details.
 
 
@@ -63,8 +62,4 @@
 .. _PyNN: http://neuralensemble.org/PyNN
 .. _quantities: http://pypi.python.org/pypi/quantities
 .. _`NeuralEnsemble mailing list`: http://groups.google.com/group/neuralensemble
-.. _`issue tracker`: https://github.c
-=======
-:copyright: Copyright 2010-2016 by the Neo team, see AUTHORS.
-:license: 3-Clause Revised BSD License, see LICENSE.txt for details.
->>>>>>> f728e512
+.. _`issue tracker`: https://github.c