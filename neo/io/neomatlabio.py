--- conflicted
+++ resolved
@@ -149,7 +149,7 @@
                 seg = neo.Segment(name='segment' + str(s))
                 bl.segments.append(seg)
                 for a in range(5):
-                    anasig = neo.AnalogSignal(rand(100)*pq.mV, t_start=0*pq.s, 
+                    anasig = neo.AnalogSignal(rand(100)*pq.mV, t_start=0*pq.s,
                                               sampling_rate=100*pq.Hz)
                     seg.analogsignals.append(anasig)
                 for t in range(7):
@@ -372,10 +372,6 @@
                             child_struct[c],
                             classname_lower_to_upper[attrname[:-1]])
                         getattr(ob, attrname.lower()).append(child)
-<<<<<<< HEAD
-
-=======
->>>>>>> 4a471c6d
                 continue
 
             # attributes
