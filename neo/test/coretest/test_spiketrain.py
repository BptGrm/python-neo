# -*- coding: utf-8 -*-
"""
Tests of the neo.core.spiketrain.SpikeTrain class and related functions
"""

# needed for python 3 compatibility
from __future__ import absolute_import

import sys

import unittest
import warnings
from copy import deepcopy

import numpy as np
from numpy.testing import assert_array_equal
import quantities as pq

from neo.core.dataobject import ArrayDict

try:
    from IPython.lib.pretty import pretty
except ImportError as err:
    HAVE_IPYTHON = False
else:
    HAVE_IPYTHON = True

from neo.rawio.examplerawio import ExampleRawIO
from neo.io.proxyobjects import SpikeTrainProxy

from neo.core.spiketrain import (check_has_dimensions_time, SpikeTrain, _check_time_in_range,
                                 _new_spiketrain)
from neo.core import Segment, Unit
from neo.core.baseneo import MergeError
from neo.test.tools import (assert_arrays_equal, assert_arrays_almost_equal,
<<<<<<< HEAD
                            assert_neo_object_is_compliant, assert_same_attributes)
=======
                            assert_neo_object_is_compliant,
                            assert_same_attributes, assert_same_annotations,
                            assert_same_array_annotations)
>>>>>>> 39c14da8
from neo.test.generate_datasets import (get_fake_value, get_fake_values, fake_neo,
                                        TEST_ANNOTATIONS)


class Test__generate_datasets(unittest.TestCase):
    def setUp(self):
        np.random.seed(0)
        self.annotations = {
            str(x): TEST_ANNOTATIONS[x] for x in range(len(TEST_ANNOTATIONS))}

    def test__get_fake_values(self):
        self.annotations['seed'] = 0
        waveforms = get_fake_value('waveforms', pq.Quantity, seed=3, dim=3)
        shape = waveforms.shape[0]
        times = get_fake_value('times', pq.Quantity, seed=0, dim=1, shape=shape)
        t_start = get_fake_value('t_start', pq.Quantity, seed=1, dim=0)
        t_stop = get_fake_value('t_stop', pq.Quantity, seed=2, dim=0)
        left_sweep = get_fake_value('left_sweep', pq.Quantity, seed=4, dim=0)
        sampling_rate = get_fake_value('sampling_rate', pq.Quantity, seed=5, dim=0)
        name = get_fake_value('name', str, seed=6, obj=SpikeTrain)
        description = get_fake_value('description', str, seed=7, obj='SpikeTrain')
        file_origin = get_fake_value('file_origin', str)
        arr_ann = get_fake_value('array_annotations', dict, seed=9, obj=SpikeTrain, n=1)
        attrs1 = {'name': name, 'description': description, 'file_origin': file_origin}
        attrs2 = attrs1.copy()
        attrs2.update(self.annotations)
        attrs2['array_annotations'] = arr_ann

        res11 = get_fake_values(SpikeTrain, annotate=False, seed=0)
        res12 = get_fake_values('SpikeTrain', annotate=False, seed=0)
        res21 = get_fake_values(SpikeTrain, annotate=True, seed=0)
        res22 = get_fake_values('SpikeTrain', annotate=True, seed=0)

        assert_arrays_equal(res11.pop('times'), times)
        assert_arrays_equal(res12.pop('times'), times)
        assert_arrays_equal(res21.pop('times'), times)
        assert_arrays_equal(res22.pop('times'), times)

        assert_arrays_equal(res11.pop('t_start'), t_start)
        assert_arrays_equal(res12.pop('t_start'), t_start)
        assert_arrays_equal(res21.pop('t_start'), t_start)
        assert_arrays_equal(res22.pop('t_start'), t_start)

        assert_arrays_equal(res11.pop('t_stop'), t_stop)
        assert_arrays_equal(res12.pop('t_stop'), t_stop)
        assert_arrays_equal(res21.pop('t_stop'), t_stop)
        assert_arrays_equal(res22.pop('t_stop'), t_stop)

        assert_arrays_equal(res11.pop('waveforms'), waveforms)
        assert_arrays_equal(res12.pop('waveforms'), waveforms)
        assert_arrays_equal(res21.pop('waveforms'), waveforms)
        assert_arrays_equal(res22.pop('waveforms'), waveforms)

        assert_arrays_equal(res11.pop('left_sweep'), left_sweep)
        assert_arrays_equal(res12.pop('left_sweep'), left_sweep)
        assert_arrays_equal(res21.pop('left_sweep'), left_sweep)
        assert_arrays_equal(res22.pop('left_sweep'), left_sweep)

        assert_arrays_equal(res11.pop('sampling_rate'), sampling_rate)
        assert_arrays_equal(res12.pop('sampling_rate'), sampling_rate)
        assert_arrays_equal(res21.pop('sampling_rate'), sampling_rate)
        assert_arrays_equal(res22.pop('sampling_rate'), sampling_rate)

        self.assertEqual(res11, attrs1)
        self.assertEqual(res12, attrs1)
        # Array annotations need to be compared separately
        # because numpy arrays define equality differently
        arr_ann_res21 = res21.pop('array_annotations')
        arr_ann_attrs2 = attrs2.pop('array_annotations')
        self.assertEqual(res21, attrs2)
        assert_arrays_equal(arr_ann_res21['valid'], arr_ann_attrs2['valid'])
        assert_arrays_equal(arr_ann_res21['number'], arr_ann_attrs2['number'])
        arr_ann_res22 = res22.pop('array_annotations')
        self.assertEqual(res22, attrs2)
        assert_arrays_equal(arr_ann_res22['valid'], arr_ann_attrs2['valid'])
        assert_arrays_equal(arr_ann_res22['number'], arr_ann_attrs2['number'])

    def test__fake_neo__cascade(self):
        self.annotations['seed'] = None
        obj_type = 'SpikeTrain'
        cascade = True
        res = fake_neo(obj_type=obj_type, cascade=cascade)

        self.assertTrue(isinstance(res, SpikeTrain))
        assert_neo_object_is_compliant(res)
        self.assertEqual(res.annotations, self.annotations)

    def test__fake_neo__nocascade(self):
        self.annotations['seed'] = None
        obj_type = SpikeTrain
        cascade = False
        res = fake_neo(obj_type=obj_type, cascade=cascade)

        self.assertTrue(isinstance(res, SpikeTrain))
        assert_neo_object_is_compliant(res)
        self.assertEqual(res.annotations, self.annotations)


class Testcheck_has_dimensions_time(unittest.TestCase):
    def test__check_has_dimensions_time(self):
        a = np.arange(3) * pq.ms
        b = np.arange(3) * pq.mV
        c = np.arange(3) * pq.mA
        d = np.arange(3) * pq.minute
        check_has_dimensions_time(a)
        self.assertRaises(ValueError, check_has_dimensions_time, b)
        self.assertRaises(ValueError, check_has_dimensions_time, c)
        check_has_dimensions_time(d)
        self.assertRaises(ValueError, check_has_dimensions_time, a, b, c, d)

    # Regression test for #763
    # This test ensures the function works for compound units
    def test__check_has_dimensions_time_compound_unit(self):
        a = np.arange(3) * pq.CompoundUnit("1/10*s")
        check_has_dimensions_time(a)


class Testcheck_time_in_range(unittest.TestCase):
    def test__check_time_in_range_empty_array(self):
        value = np.array([])
        t_start = 0 * pq.s
        t_stop = 10 * pq.s
        _check_time_in_range(value, t_start=t_start, t_stop=t_stop)
        _check_time_in_range(value, t_start=t_start, t_stop=t_stop, view=False)
        _check_time_in_range(value, t_start=t_start, t_stop=t_stop, view=True)

    def test__check_time_in_range_empty_array_invalid_t_stop(self):
        value = np.array([])
        t_start = 6 * pq.s
        t_stop = 4 * pq.s
        self.assertRaises(ValueError, _check_time_in_range, value, t_start=t_start, t_stop=t_stop)

    def test__check_time_in_range_exact(self):
        value = np.array([0., 5., 10.]) * pq.s
        t_start = 0. * pq.s
        t_stop = 10. * pq.s
        _check_time_in_range(value, t_start=t_start, t_stop=t_stop)
        _check_time_in_range(value, t_start=t_start, t_stop=t_stop, view=False)
        _check_time_in_range(value, t_start=t_start, t_stop=t_stop, view=True)

    def test__check_time_in_range_scale(self):
        value = np.array([0., 5000., 10000.]) * pq.ms
        t_start = 0. * pq.s
        t_stop = 10. * pq.s
        _check_time_in_range(value, t_start=t_start, t_stop=t_stop)
        _check_time_in_range(value, t_start=t_start, t_stop=t_stop, view=False)

    def test__check_time_in_range_inside(self):
        value = np.array([0.1, 5., 9.9]) * pq.s
        t_start = 0. * pq.s
        t_stop = 10. * pq.s
        _check_time_in_range(value, t_start=t_start, t_stop=t_stop)
        _check_time_in_range(value, t_start=t_start, t_stop=t_stop, view=False)
        _check_time_in_range(value, t_start=t_start, t_stop=t_stop, view=True)

    def test__check_time_in_range_below(self):
        value = np.array([-0.1, 5., 10.]) * pq.s
        t_start = 0. * pq.s
        t_stop = 10. * pq.s
        self.assertRaises(ValueError, _check_time_in_range, value, t_start=t_start, t_stop=t_stop)
        self.assertRaises(ValueError, _check_time_in_range, value, t_start=t_start, t_stop=t_stop,
                          view=False)
        self.assertRaises(ValueError, _check_time_in_range, value, t_start=t_start, t_stop=t_stop,
                          view=True)

    def test__check_time_in_range_below_scale(self):
        value = np.array([-1., 5000., 10000.]) * pq.ms
        t_start = 0. * pq.s
        t_stop = 10. * pq.s
        self.assertRaises(ValueError, _check_time_in_range, value, t_start=t_start, t_stop=t_stop)
        self.assertRaises(ValueError, _check_time_in_range, value, t_start=t_start, t_stop=t_stop,
                          view=False)

    def test__check_time_in_range_above(self):
        value = np.array([0., 5., 10.1]) * pq.s
        t_start = 0. * pq.s
        t_stop = 10. * pq.s
        self.assertRaises(ValueError, _check_time_in_range, value, t_start=t_start, t_stop=t_stop)
        self.assertRaises(ValueError, _check_time_in_range, value, t_start=t_start, t_stop=t_stop,
                          view=False)
        self.assertRaises(ValueError, _check_time_in_range, value, t_start=t_start, t_stop=t_stop,
                          view=True)

    def test__check_time_in_range_above_scale(self):
        value = np.array([0., 5000., 10001.]) * pq.ms
        t_start = 0. * pq.s
        t_stop = 10. * pq.s
        self.assertRaises(ValueError, _check_time_in_range, value, t_start=t_start, t_stop=t_stop)
        self.assertRaises(ValueError, _check_time_in_range, value, t_start=t_start, t_stop=t_stop,
                          view=False)

    def test__check_time_in_range_above_below(self):
        value = np.array([-0.1, 5., 10.1]) * pq.s
        t_start = 0. * pq.s
        t_stop = 10. * pq.s
        self.assertRaises(ValueError, _check_time_in_range, value, t_start=t_start, t_stop=t_stop)
        self.assertRaises(ValueError, _check_time_in_range, value, t_start=t_start, t_stop=t_stop,
                          view=False)
        self.assertRaises(ValueError, _check_time_in_range, value, t_start=t_start, t_stop=t_stop,
                          view=True)

    def test__check_time_in_range_above_below_scale(self):
        value = np.array([-1., 5000., 10001.]) * pq.ms
        t_start = 0. * pq.s
        t_stop = 10. * pq.s
        self.assertRaises(ValueError, _check_time_in_range, value, t_start=t_start, t_stop=t_stop)
        self.assertRaises(ValueError, _check_time_in_range, value, t_start=t_start, t_stop=t_stop,
                          view=False)


class TestConstructor(unittest.TestCase):
    def result_spike_check(self, train, st_out, t_start_out, t_stop_out, dtype, units):
        assert_arrays_equal(train, st_out)
        assert_arrays_equal(train, train.times)
        assert_neo_object_is_compliant(train)

        self.assertEqual(train.t_start, t_start_out)
        self.assertEqual(train.t_stop, t_stop_out)

        self.assertEqual(train.units, units)
        self.assertEqual(train.units, train.times.units)
        self.assertEqual(train.t_start.units, units)
        self.assertEqual(train.t_stop.units, units)

        self.assertEqual(train.dtype, dtype)
        self.assertEqual(train.dtype, train.times.dtype)
        self.assertEqual(train.t_stop.dtype, dtype)
        self.assertEqual(train.t_start.dtype, dtype)

    def test__create_minimal(self):
        t_start = 0.0
        t_stop = 10.0
        train1 = SpikeTrain([] * pq.s, t_stop)
        train2 = _new_spiketrain(SpikeTrain, [] * pq.s, t_stop)

        dtype = np.float64
        units = 1 * pq.s
        t_start_out = t_start * units
        t_stop_out = t_stop * units
        st_out = [] * units
        self.result_spike_check(train1, st_out, t_start_out, t_stop_out, dtype, units)
        self.result_spike_check(train2, st_out, t_start_out, t_stop_out, dtype, units)

    def test__create_empty(self):
        t_start = 0.0
        t_stop = 10.0
        train1 = SpikeTrain([], t_start=t_start, t_stop=t_stop, units='s')
        train2 = _new_spiketrain(SpikeTrain, [], t_start=t_start, t_stop=t_stop, units='s')

        dtype = np.float64
        units = 1 * pq.s
        t_start_out = t_start * units
        t_stop_out = t_stop * units
        st_out = [] * units
        self.result_spike_check(train1, st_out, t_start_out, t_stop_out, dtype, units)
        self.result_spike_check(train2, st_out, t_start_out, t_stop_out, dtype, units)

    def test__create_empty_no_t_start(self):
        t_start = 0.0
        t_stop = 10.0
        train1 = SpikeTrain([], t_stop=t_stop, units='s')
        train2 = _new_spiketrain(SpikeTrain, [], t_stop=t_stop, units='s')

        dtype = np.float64
        units = 1 * pq.s
        t_start_out = t_start * units
        t_stop_out = t_stop * units
        st_out = [] * units
        self.result_spike_check(train1, st_out, t_start_out, t_stop_out, dtype, units)
        self.result_spike_check(train2, st_out, t_start_out, t_stop_out, dtype, units)

    def test__create_from_list(self):
        times = range(10)
        t_start = 0.0 * pq.s
        t_stop = 10000.0 * pq.ms
        train1 = SpikeTrain(times, t_start=t_start, t_stop=t_stop, units="ms")
        train2 = _new_spiketrain(SpikeTrain, times, t_start=t_start, t_stop=t_stop, units="ms")

        dtype = np.float64
        units = 1 * pq.ms
        t_start_out = t_start
        t_stop_out = t_stop
        st_out = times * units
        self.result_spike_check(train1, st_out, t_start_out, t_stop_out, dtype, units)
        self.result_spike_check(train2, st_out, t_start_out, t_stop_out, dtype, units)

    def test__create_from_list_set_dtype(self):
        times = range(10)
        t_start = 0.0 * pq.s
        t_stop = 10000.0 * pq.ms
        train1 = SpikeTrain(times, t_start=t_start, t_stop=t_stop, units="ms", dtype='f4')
        train2 = _new_spiketrain(SpikeTrain, times, t_start=t_start, t_stop=t_stop, units="ms",
                                 dtype='f4')

        dtype = np.float32
        units = 1 * pq.ms
        t_start_out = t_start.astype(dtype)
        t_stop_out = t_stop.astype(dtype)
        st_out = pq.Quantity(times, units=units, dtype=dtype)
        self.result_spike_check(train1, st_out, t_start_out, t_stop_out, dtype, units)
        self.result_spike_check(train2, st_out, t_start_out, t_stop_out, dtype, units)

    def test__create_from_list_no_start_stop_units(self):
        times = range(10)
        t_start = 0.0
        t_stop = 10000.0
        train1 = SpikeTrain(times, t_start=t_start, t_stop=t_stop, units="ms")
        train2 = _new_spiketrain(SpikeTrain, times, t_start=t_start, t_stop=t_stop, units="ms")

        dtype = np.float64
        units = 1 * pq.ms
        t_start_out = t_start * units
        t_stop_out = t_stop * units
        st_out = times * units
        self.result_spike_check(train1, st_out, t_start_out, t_stop_out, dtype, units)
        self.result_spike_check(train2, st_out, t_start_out, t_stop_out, dtype, units)

    def test__create_from_list_no_start_stop_units_set_dtype(self):
        times = range(10)
        t_start = 0.0
        t_stop = 10000.0
        train1 = SpikeTrain(times, t_start=t_start, t_stop=t_stop, units="ms", dtype='f4')
        train2 = _new_spiketrain(SpikeTrain, times, t_start=t_start, t_stop=t_stop, units="ms",
                                 dtype='f4')

        dtype = np.float32
        units = 1 * pq.ms
        t_start_out = pq.Quantity(t_start, units=units, dtype=dtype)
        t_stop_out = pq.Quantity(t_stop, units=units, dtype=dtype)
        st_out = pq.Quantity(times, units=units, dtype=dtype)
        self.result_spike_check(train1, st_out, t_start_out, t_stop_out, dtype, units)
        self.result_spike_check(train2, st_out, t_start_out, t_stop_out, dtype, units)

    def test__create_from_array(self):
        times = np.arange(10)
        t_start = 0.0 * pq.s
        t_stop = 10000.0 * pq.ms
        train1 = SpikeTrain(times, t_start=t_start, t_stop=t_stop, units="s")
        train2 = _new_spiketrain(SpikeTrain, times, t_start=t_start, t_stop=t_stop, units="s")

        dtype = np.int
        units = 1 * pq.s
        t_start_out = t_start
        t_stop_out = t_stop
        st_out = times * units
        self.result_spike_check(train1, st_out, t_start_out, t_stop_out, dtype, units)
        self.result_spike_check(train2, st_out, t_start_out, t_stop_out, dtype, units)

    def test__create_from_array_with_dtype(self):
        times = np.arange(10, dtype='f4')
        t_start = 0.0 * pq.s
        t_stop = 10000.0 * pq.ms
        train1 = SpikeTrain(times, t_start=t_start, t_stop=t_stop, units="s")
        train2 = _new_spiketrain(SpikeTrain, times, t_start=t_start, t_stop=t_stop, units="s")

        dtype = times.dtype
        units = 1 * pq.s
        t_start_out = t_start
        t_stop_out = t_stop
        st_out = times * units
        self.result_spike_check(train1, st_out, t_start_out, t_stop_out, dtype, units)
        self.result_spike_check(train2, st_out, t_start_out, t_stop_out, dtype, units)

    def test__create_from_array_set_dtype(self):
        times = np.arange(10)
        t_start = 0.0 * pq.s
        t_stop = 10000.0 * pq.ms
        train1 = SpikeTrain(times, t_start=t_start, t_stop=t_stop, units="s", dtype='f4')
        train2 = _new_spiketrain(SpikeTrain, times, t_start=t_start, t_stop=t_stop, units="s",
                                 dtype='f4')

        dtype = np.float32
        units = 1 * pq.s
        t_start_out = t_start.astype(dtype)
        t_stop_out = t_stop.astype(dtype)
        st_out = times.astype(dtype) * units
        self.result_spike_check(train1, st_out, t_start_out, t_stop_out, dtype, units)
        self.result_spike_check(train2, st_out, t_start_out, t_stop_out, dtype, units)

    def test__create_from_array_no_start_stop_units(self):
        times = np.arange(10)
        t_start = 0.0
        t_stop = 10000.0
        train1 = SpikeTrain(times, t_start=t_start, t_stop=t_stop, units="s")
        train2 = _new_spiketrain(SpikeTrain, times, t_start=t_start, t_stop=t_stop, units="s")

        dtype = np.int
        units = 1 * pq.s
        t_start_out = t_start * units
        t_stop_out = t_stop * units
        st_out = times * units
        self.result_spike_check(train1, st_out, t_start_out, t_stop_out, dtype, units)
        self.result_spike_check(train2, st_out, t_start_out, t_stop_out, dtype, units)

    def test__create_from_array_no_start_stop_units_with_dtype(self):
        times = np.arange(10, dtype='f4')
        t_start = 0.0
        t_stop = 10000.0
        train1 = SpikeTrain(times, t_start=t_start, t_stop=t_stop, units="s")
        train2 = _new_spiketrain(SpikeTrain, times, t_start=t_start, t_stop=t_stop, units="s")

        dtype = np.float32
        units = 1 * pq.s
        t_start_out = t_start * units
        t_stop_out = t_stop * units
        st_out = times * units
        self.result_spike_check(train1, st_out, t_start_out, t_stop_out, dtype, units)
        self.result_spike_check(train2, st_out, t_start_out, t_stop_out, dtype, units)

    def test__create_from_array_no_start_stop_units_set_dtype(self):
        times = np.arange(10)
        t_start = 0.0
        t_stop = 10000.0
        train1 = SpikeTrain(times, t_start=t_start, t_stop=t_stop, units="s", dtype='f4')
        train2 = _new_spiketrain(SpikeTrain, times, t_start=t_start, t_stop=t_stop, units="s",
                                 dtype='f4')

        dtype = np.float32
        units = 1 * pq.s
        t_start_out = pq.Quantity(t_start, units=units, dtype=dtype)
        t_stop_out = pq.Quantity(t_stop, units=units, dtype=dtype)
        st_out = times.astype(dtype) * units
        self.result_spike_check(train1, st_out, t_start_out, t_stop_out, dtype, units)
        self.result_spike_check(train2, st_out, t_start_out, t_stop_out, dtype, units)

    def test__create_from_quantity_array(self):
        times = np.arange(10) * pq.ms
        t_start = 0.0 * pq.s
        t_stop = 12.0 * pq.ms
        train1 = SpikeTrain(times, t_start=t_start, t_stop=t_stop)
        train2 = _new_spiketrain(SpikeTrain, times, t_start=t_start, t_stop=t_stop)

        dtype = np.float64
        units = 1 * pq.ms
        t_start_out = t_start
        t_stop_out = t_stop
        st_out = times
        self.result_spike_check(train1, st_out, t_start_out, t_stop_out, dtype, units)
        self.result_spike_check(train2, st_out, t_start_out, t_stop_out, dtype, units)

    def test__create_from_quantity_array_with_dtype(self):
        times = np.arange(10, dtype='f4') * pq.ms
        t_start = 0.0 * pq.s
        t_stop = 12.0 * pq.ms
        train1 = SpikeTrain(times, t_start=t_start, t_stop=t_stop)
        train2 = _new_spiketrain(SpikeTrain, times, t_start=t_start, t_stop=t_stop)

        dtype = np.float32
        units = 1 * pq.ms
        t_start_out = t_start.astype(dtype)
        t_stop_out = t_stop.astype(dtype)
        st_out = times.astype(dtype)
        self.result_spike_check(train1, st_out, t_start_out, t_stop_out, dtype, units)
        self.result_spike_check(train2, st_out, t_start_out, t_stop_out, dtype, units)

    def test__create_from_quantity_array_set_dtype(self):
        times = np.arange(10) * pq.ms
        t_start = 0.0 * pq.s
        t_stop = 12.0 * pq.ms
        train1 = SpikeTrain(times, t_start=t_start, t_stop=t_stop, dtype='f4')
        train2 = _new_spiketrain(SpikeTrain, times, t_start=t_start, t_stop=t_stop, dtype='f4')

        dtype = np.float32
        units = 1 * pq.ms
        t_start_out = t_start.astype(dtype)
        t_stop_out = t_stop.astype(dtype)
        st_out = times.astype(dtype)
        self.result_spike_check(train1, st_out, t_start_out, t_stop_out, dtype, units)
        self.result_spike_check(train2, st_out, t_start_out, t_stop_out, dtype, units)

    def test__create_from_quantity_array_no_start_stop_units(self):
        times = np.arange(10) * pq.ms
        t_start = 0.0
        t_stop = 12.0
        train1 = SpikeTrain(times, t_start=t_start, t_stop=t_stop)
        train2 = _new_spiketrain(SpikeTrain, times, t_start=t_start, t_stop=t_stop)

        dtype = np.float64
        units = 1 * pq.ms
        t_start_out = t_start * units
        t_stop_out = t_stop * units
        st_out = times
        self.result_spike_check(train1, st_out, t_start_out, t_stop_out, dtype, units)
        self.result_spike_check(train2, st_out, t_start_out, t_stop_out, dtype, units)

    def test__create_from_quantity_array_no_start_stop_units_with_dtype(self):
        times = np.arange(10, dtype='f4') * pq.ms
        t_start = 0.0
        t_stop = 12.0
        train1 = SpikeTrain(times, t_start=t_start, t_stop=t_stop)
        train2 = _new_spiketrain(SpikeTrain, times, t_start=t_start, t_stop=t_stop)

        dtype = np.float32
        units = 1 * pq.ms
        t_start_out = pq.Quantity(t_start, units=units, dtype=dtype)
        t_stop_out = pq.Quantity(t_stop, units=units, dtype=dtype)
        st_out = times.astype(dtype)
        self.result_spike_check(train1, st_out, t_start_out, t_stop_out, dtype, units)
        self.result_spike_check(train2, st_out, t_start_out, t_stop_out, dtype, units)

    def test__create_from_quantity_array_no_start_stop_units_set_dtype(self):
        times = np.arange(10) * pq.ms
        t_start = 0.0
        t_stop = 12.0
        train1 = SpikeTrain(times, t_start=t_start, t_stop=t_stop, dtype='f4')
        train2 = _new_spiketrain(SpikeTrain, times, t_start=t_start, t_stop=t_stop, dtype='f4')

        dtype = np.float32
        units = 1 * pq.ms
        t_start_out = pq.Quantity(t_start, units=units, dtype=dtype)
        t_stop_out = pq.Quantity(t_stop, units=units, dtype=dtype)
        st_out = times.astype(dtype)
        self.result_spike_check(train1, st_out, t_start_out, t_stop_out, dtype, units)
        self.result_spike_check(train2, st_out, t_start_out, t_stop_out, dtype, units)

    def test__create_from_quantity_array_units(self):
        times = np.arange(10) * pq.ms
        t_start = 0.0 * pq.s
        t_stop = 12.0 * pq.ms
        train1 = SpikeTrain(times, t_start=t_start, t_stop=t_stop, units='s')
        train2 = _new_spiketrain(SpikeTrain, times, t_start=t_start, t_stop=t_stop, units='s')

        dtype = np.float64
        units = 1 * pq.s
        t_start_out = t_start
        t_stop_out = t_stop
        st_out = times
        self.result_spike_check(train1, st_out, t_start_out, t_stop_out, dtype, units)
        self.result_spike_check(train2, st_out, t_start_out, t_stop_out, dtype, units)

    def test__create_from_quantity_array_units_with_dtype(self):
        times = np.arange(10, dtype='f4') * pq.ms
        t_start = 0.0 * pq.s
        t_stop = 12.0 * pq.ms
        train1 = SpikeTrain(times, t_start=t_start, t_stop=t_stop, units='s')
        train2 = _new_spiketrain(SpikeTrain, times, t_start=t_start, t_stop=t_stop, units='s')

        dtype = np.float32
        units = 1 * pq.s
        t_start_out = t_start.astype(dtype)
        t_stop_out = t_stop.rescale(units).astype(dtype)
        st_out = times.rescale(units).astype(dtype)
        self.result_spike_check(train1, st_out, t_start_out, t_stop_out, dtype, units)
        self.result_spike_check(train2, st_out, t_start_out, t_stop_out, dtype, units)

    def test__create_from_quantity_array_units_set_dtype(self):
        times = np.arange(10) * pq.ms
        t_start = 0.0 * pq.s
        t_stop = 12.0 * pq.ms
        train1 = SpikeTrain(times, t_start=t_start, t_stop=t_stop, units='s', dtype='f4')
        train2 = _new_spiketrain(SpikeTrain, times, t_start=t_start, t_stop=t_stop, units='s',
                                 dtype='f4')

        dtype = np.float32
        units = 1 * pq.s
        t_start_out = t_start.astype(dtype)
        t_stop_out = t_stop.rescale(units).astype(dtype)
        st_out = times.rescale(units).astype(dtype)
        self.result_spike_check(train1, st_out, t_start_out, t_stop_out, dtype, units)
        self.result_spike_check(train2, st_out, t_start_out, t_stop_out, dtype, units)

    def test__create_from_quantity_array_units_no_start_stop_units(self):
        times = np.arange(10) * pq.ms
        t_start = 0.0
        t_stop = 12.0
        train1 = SpikeTrain(times, t_start=t_start, t_stop=t_stop, units='s')
        train2 = _new_spiketrain(SpikeTrain, times, t_start=t_start, t_stop=t_stop, units='s')

        dtype = np.float64
        units = 1 * pq.s
        t_start_out = pq.Quantity(t_start, units=units, dtype=dtype)
        t_stop_out = pq.Quantity(t_stop, units=units, dtype=dtype)
        st_out = times
        self.result_spike_check(train1, st_out, t_start_out, t_stop_out, dtype, units)
        self.result_spike_check(train2, st_out, t_start_out, t_stop_out, dtype, units)

    def test__create_from_quantity_units_no_start_stop_units_set_dtype(self):
        times = np.arange(10) * pq.ms
        t_start = 0.0
        t_stop = 12.0
        train1 = SpikeTrain(times, t_start=t_start, t_stop=t_stop, units='s', dtype='f4')
        train2 = _new_spiketrain(SpikeTrain, times, t_start=t_start, t_stop=t_stop, units='s',
                                 dtype='f4')

        dtype = np.float32
        units = 1 * pq.s
        t_start_out = pq.Quantity(t_start, units=units, dtype=dtype)
        t_stop_out = pq.Quantity(t_stop, units=units, dtype=dtype)
        st_out = times.rescale(units).astype(dtype)
        self.result_spike_check(train1, st_out, t_start_out, t_stop_out, dtype, units)
        self.result_spike_check(train2, st_out, t_start_out, t_stop_out, dtype, units)

    def test__create_from_list_without_units_should_raise_ValueError(self):
        times = range(10)
        t_start = 0.0 * pq.s
        t_stop = 10000.0 * pq.ms
        self.assertRaises(ValueError, SpikeTrain, times, t_start=t_start, t_stop=t_stop)
        self.assertRaises(ValueError, _new_spiketrain, SpikeTrain, times, t_start=t_start,
                          t_stop=t_stop)

    def test__create_from_array_without_units_should_raise_ValueError(self):
        times = np.arange(10)
        t_start = 0.0 * pq.s
        t_stop = 10000.0 * pq.ms
        self.assertRaises(ValueError, SpikeTrain, times, t_start=t_start, t_stop=t_stop)
        self.assertRaises(ValueError, _new_spiketrain, SpikeTrain, times, t_start=t_start,
                          t_stop=t_stop)

    def test__create_from_array_with_incompatible_units_ValueError(self):
        times = np.arange(10) * pq.km
        t_start = 0.0 * pq.s
        t_stop = 10000.0 * pq.ms
        self.assertRaises(ValueError, SpikeTrain, times, t_start=t_start, t_stop=t_stop)
        self.assertRaises(ValueError, _new_spiketrain, SpikeTrain, times, t_start=t_start,
                          t_stop=t_stop)

    def test__create_with_times_outside_tstart_tstop_ValueError(self):
        t_start = 23
        t_stop = 77
        train1 = SpikeTrain(np.arange(t_start, t_stop), units='ms', t_start=t_start, t_stop=t_stop)
        train2 = _new_spiketrain(SpikeTrain, np.arange(t_start, t_stop), units='ms',
                                 t_start=t_start, t_stop=t_stop)
        assert_neo_object_is_compliant(train1)
        assert_neo_object_is_compliant(train2)
        self.assertRaises(ValueError, SpikeTrain, np.arange(t_start - 5, t_stop), units='ms',
                          t_start=t_start, t_stop=t_stop)
        self.assertRaises(ValueError, _new_spiketrain, SpikeTrain, np.arange(t_start - 5, t_stop),
                          units='ms', t_start=t_start, t_stop=t_stop)
        self.assertRaises(ValueError, SpikeTrain, np.arange(t_start, t_stop + 5), units='ms',
                          t_start=t_start, t_stop=t_stop)
        self.assertRaises(ValueError, _new_spiketrain, SpikeTrain, np.arange(t_start, t_stop + 5),
                          units='ms', t_start=t_start, t_stop=t_stop)

    def test__create_with_len_times_different_size_than_waveform_shape1_ValueError(self):
        self.assertRaises(ValueError, SpikeTrain, times=np.arange(10), units='s', t_stop=4,
                          waveforms=np.ones((10, 6, 50)))

    def test_defaults(self):
        # default recommended attributes
        train1 = SpikeTrain([3, 4, 5], units='sec', t_stop=10.0)
        train2 = _new_spiketrain(SpikeTrain, [3, 4, 5], units='sec', t_stop=10.0)
        assert_neo_object_is_compliant(train1)
        assert_neo_object_is_compliant(train2)
        self.assertEqual(train1.dtype, np.float)
        self.assertEqual(train2.dtype, np.float)
        self.assertEqual(train1.sampling_rate, 1.0 * pq.Hz)
        self.assertEqual(train2.sampling_rate, 1.0 * pq.Hz)
        self.assertEqual(train1.waveforms, None)
        self.assertEqual(train2.waveforms, None)
        self.assertEqual(train1.left_sweep, None)
        self.assertEqual(train2.left_sweep, None)
        self.assertEqual(train1.array_annotations, {})
        self.assertEqual(train2.array_annotations, {})
        self.assertIsInstance(train1.array_annotations, ArrayDict)
        self.assertIsInstance(train2.array_annotations, ArrayDict)

    def test_default_tstart(self):
        # t start defaults to zero
        train11 = SpikeTrain([3, 4, 5] * pq.s, t_stop=8000 * pq.ms)
        train21 = _new_spiketrain(SpikeTrain, [3, 4, 5] * pq.s, t_stop=8000 * pq.ms)
        assert_neo_object_is_compliant(train11)
        assert_neo_object_is_compliant(train21)
        self.assertEqual(train11.t_start, 0. * pq.s)
        self.assertEqual(train21.t_start, 0. * pq.s)

        # unless otherwise specified
        train12 = SpikeTrain([3, 4, 5] * pq.s, t_start=2.0, t_stop=8)
        train22 = _new_spiketrain(SpikeTrain, [3, 4, 5] * pq.s, t_start=2.0, t_stop=8)
        assert_neo_object_is_compliant(train12)
        assert_neo_object_is_compliant(train22)
        self.assertEqual(train12.t_start, 2. * pq.s)
        self.assertEqual(train22.t_start, 2. * pq.s)

    def test_tstop_units_conversion(self):
        train11 = SpikeTrain([3, 5, 4] * pq.s, t_stop=10)
        train21 = _new_spiketrain(SpikeTrain, [3, 5, 4] * pq.s, t_stop=10)
        assert_neo_object_is_compliant(train11)
        assert_neo_object_is_compliant(train21)
        self.assertEqual(train11.t_stop, 10. * pq.s)
        self.assertEqual(train21.t_stop, 10. * pq.s)

        train12 = SpikeTrain([3, 5, 4] * pq.s, t_stop=10000. * pq.ms)
        train22 = _new_spiketrain(SpikeTrain, [3, 5, 4] * pq.s, t_stop=10000. * pq.ms)
        assert_neo_object_is_compliant(train12)
        assert_neo_object_is_compliant(train22)
        self.assertEqual(train12.t_stop, 10. * pq.s)
        self.assertEqual(train22.t_stop, 10. * pq.s)

        train13 = SpikeTrain([3, 5, 4], units='sec', t_stop=10000. * pq.ms)
        train23 = _new_spiketrain(SpikeTrain, [3, 5, 4], units='sec', t_stop=10000. * pq.ms)
        assert_neo_object_is_compliant(train13)
        assert_neo_object_is_compliant(train23)
        self.assertEqual(train13.t_stop, 10. * pq.s)
        self.assertEqual(train23.t_stop, 10. * pq.s)


class TestSorting(unittest.TestCase):
    def test_sort(self):
        waveforms = np.array([[[0., 1.]], [[2., 3.]], [[4., 5.]]]) * pq.mV
        train = SpikeTrain([3, 4, 5] * pq.s, waveforms=waveforms, name='n', t_stop=10.0,
                           array_annotations={'a': np.arange(3)})
        assert_neo_object_is_compliant(train)
        train.sort()
        assert_neo_object_is_compliant(train)
        assert_arrays_equal(train, [3, 4, 5] * pq.s)
        assert_arrays_equal(train.waveforms, waveforms)
        self.assertEqual(train.name, 'n')
        self.assertEqual(train.t_stop, 10.0 * pq.s)
        assert_arrays_equal(train.array_annotations['a'], np.arange(3))

        train = SpikeTrain([3, 5, 4] * pq.s, waveforms=waveforms, name='n', t_stop=10.0,
                           array_annotations={'a': np.arange(3)})
        assert_neo_object_is_compliant(train)
        train.sort()
        assert_neo_object_is_compliant(train)
        assert_arrays_equal(train, [3, 4, 5] * pq.s)
        assert_arrays_equal(train.waveforms, waveforms[[0, 2, 1]])
        self.assertEqual(train.name, 'n')
        self.assertEqual(train.t_start, 0.0 * pq.s)
        self.assertEqual(train.t_stop, 10.0 * pq.s)
        assert_arrays_equal(train.array_annotations['a'], np.array([0, 2, 1]))
        self.assertIsInstance(train.array_annotations, ArrayDict)


class TestSlice(unittest.TestCase):
    def setUp(self):
        self.waveforms1 = np.array(
            [[[0., 1.], [0.1, 1.1]], [[2., 3.], [2.1, 3.1]], [[4., 5.], [4.1, 5.1]]]) * pq.mV
        self.data1 = np.array([3, 4, 5])
        self.data1quant = self.data1 * pq.s
        self.arr_ann = {'index': np.arange(1, 4), 'label': ['abc', 'def', 'ghi']}
        self.train1 = SpikeTrain(self.data1quant, waveforms=self.waveforms1, name='n', arb='arbb',
                                 t_stop=10.0, array_annotations=self.arr_ann)

    def test_compliant(self):
        assert_neo_object_is_compliant(self.train1)

    def test_slice(self):
        # slice spike train, keep sliced spike times
        result = self.train1[1:2]
        assert_arrays_equal(self.train1[1:2], result)
        targwaveforms = np.array([[[2., 3.], [2.1, 3.1]]]) * pq.mV

        # but keep everything else pristine
        assert_neo_object_is_compliant(result)
        self.assertEqual(self.train1.name, result.name)
        self.assertEqual(self.train1.description, result.description)
        self.assertEqual(self.train1.annotations, result.annotations)
        self.assertEqual(self.train1.file_origin, result.file_origin)
        self.assertEqual(self.train1.dtype, result.dtype)
        self.assertEqual(self.train1.t_start, result.t_start)
        self.assertEqual(self.train1.t_stop, result.t_stop)

        # except we update the waveforms
        assert_arrays_equal(self.train1.waveforms[1:2], result.waveforms)
        assert_arrays_equal(targwaveforms, result.waveforms)

        # Also array annotations should be updated
        assert_arrays_equal(result.array_annotations['index'], np.array([2]))
        assert_arrays_equal(result.array_annotations['label'], np.array(['def']))
        self.assertIsInstance(result.array_annotations['index'], np.ndarray)
        self.assertIsInstance(result.array_annotations['label'], np.ndarray)
        self.assertIsInstance(result.array_annotations, ArrayDict)

    def test_slice_to_end(self):
        # slice spike train, keep sliced spike times
        result = self.train1[1:]
        assert_arrays_equal(self.train1[1:], result)
        targwaveforms = np.array([[[2., 3.], [2.1, 3.1]], [[4., 5.], [4.1, 5.1]]]) * pq.mV

        # but keep everything else pristine
        assert_neo_object_is_compliant(result)
        self.assertEqual(self.train1.name, result.name)
        self.assertEqual(self.train1.description, result.description)
        self.assertEqual(self.train1.annotations, result.annotations)
        self.assertEqual(self.train1.file_origin, result.file_origin)
        self.assertEqual(self.train1.dtype, result.dtype)
        self.assertEqual(self.train1.t_start, result.t_start)
        self.assertEqual(self.train1.t_stop, result.t_stop)

        # except we update the waveforms
        assert_arrays_equal(self.train1.waveforms[1:], result.waveforms)
        assert_arrays_equal(targwaveforms, result.waveforms)

        # Also array annotations should be updated
        assert_arrays_equal(result.array_annotations['index'], np.array([2, 3]))
        assert_arrays_equal(result.array_annotations['label'], np.array(['def', 'ghi']))
        self.assertIsInstance(result.array_annotations['index'], np.ndarray)
        self.assertIsInstance(result.array_annotations['label'], np.ndarray)
        self.assertIsInstance(result.array_annotations, ArrayDict)

    def test_slice_from_beginning(self):
        # slice spike train, keep sliced spike times
        result = self.train1[:2]
        assert_arrays_equal(self.train1[:2], result)
        targwaveforms = np.array([[[0., 1.], [0.1, 1.1]], [[2., 3.], [2.1, 3.1]]]) * pq.mV

        # but keep everything else pristine
        assert_neo_object_is_compliant(result)
        self.assertEqual(self.train1.name, result.name)
        self.assertEqual(self.train1.description, result.description)
        self.assertEqual(self.train1.annotations, result.annotations)
        self.assertEqual(self.train1.file_origin, result.file_origin)
        self.assertEqual(self.train1.dtype, result.dtype)
        self.assertEqual(self.train1.t_start, result.t_start)
        self.assertEqual(self.train1.t_stop, result.t_stop)

        # except we update the waveforms
        assert_arrays_equal(self.train1.waveforms[:2], result.waveforms)
        assert_arrays_equal(targwaveforms, result.waveforms)

        # Also array annotations should be updated
        assert_arrays_equal(result.array_annotations['index'], np.array([1, 2]))
        assert_arrays_equal(result.array_annotations['label'], np.array(['abc', 'def']))
        self.assertIsInstance(result.array_annotations['index'], np.ndarray)
        self.assertIsInstance(result.array_annotations['label'], np.ndarray)
        self.assertIsInstance(result.array_annotations, ArrayDict)

    def test_slice_negative_idxs(self):
        # slice spike train, keep sliced spike times
        result = self.train1[:-1]
        assert_arrays_equal(self.train1[:-1], result)
        targwaveforms = np.array([[[0., 1.], [0.1, 1.1]], [[2., 3.], [2.1, 3.1]]]) * pq.mV

        # but keep everything else pristine
        assert_neo_object_is_compliant(result)
        self.assertEqual(self.train1.name, result.name)
        self.assertEqual(self.train1.description, result.description)
        self.assertEqual(self.train1.annotations, result.annotations)
        self.assertEqual(self.train1.file_origin, result.file_origin)
        self.assertEqual(self.train1.dtype, result.dtype)
        self.assertEqual(self.train1.t_start, result.t_start)
        self.assertEqual(self.train1.t_stop, result.t_stop)

        # except we update the waveforms
        assert_arrays_equal(self.train1.waveforms[:-1], result.waveforms)
        assert_arrays_equal(targwaveforms, result.waveforms)

        # Also array annotations should be updated
        assert_arrays_equal(result.array_annotations['index'], np.array([1, 2]))
        assert_arrays_equal(result.array_annotations['label'], np.array(['abc', 'def']))
        self.assertIsInstance(result.array_annotations['index'], np.ndarray)
        self.assertIsInstance(result.array_annotations['label'], np.ndarray)
        self.assertIsInstance(result.array_annotations, ArrayDict)


class TestTimeSlice(unittest.TestCase):
    def setUp(self):
        self.waveforms1 = np.array(
            [[[0., 1.], [0.1, 1.1]], [[2., 3.], [2.1, 3.1]], [[4., 5.], [4.1, 5.1]],
             [[6., 7.], [6.1, 7.1]], [[8., 9.], [8.1, 9.1]], [[10., 11.], [10.1, 11.1]]]) * pq.mV
        self.data1 = np.array([0.1, 0.5, 1.2, 3.3, 6.4, 7])
        self.data1quant = self.data1 * pq.ms
        self.arr_ann = {'index': np.arange(1, 7), 'label': ['a', 'b', 'c', 'd', 'e', 'f']}
        self.train1 = SpikeTrain(self.data1quant, t_stop=10.0 * pq.ms, waveforms=self.waveforms1,
                                 array_annotations=self.arr_ann)
        self.seg = Segment()
        self.unit = Unit()
        self.train1.segment = self.seg
        self.train1.unit = self.unit

    def test_compliant(self):
        assert_neo_object_is_compliant(self.train1)

    def test_time_slice_typical(self):
        # time_slice spike train, keep sliced spike times
        # this is the typical time slice falling somewhere
        # in the middle of spikes
        t_start = 0.12 * pq.ms
        t_stop = 3.5 * pq.ms
        result = self.train1.time_slice(t_start, t_stop)
        targ = SpikeTrain([0.5, 1.2, 3.3] * pq.ms, t_stop=3.3)
        assert_arrays_equal(result, targ)
        targwaveforms = np.array(
            [[[2., 3.], [2.1, 3.1]], [[4., 5.], [4.1, 5.1]], [[6., 7.], [6.1, 7.1]]]) * pq.mV
        assert_arrays_equal(targwaveforms, result.waveforms)

        # but keep everything else pristine
        assert_neo_object_is_compliant(result)
        self.assertEqual(self.train1.name, result.name)
        self.assertEqual(self.train1.description, result.description)
        self.assertEqual(self.train1.annotations, result.annotations)
        self.assertEqual(self.train1.file_origin, result.file_origin)
        self.assertEqual(self.train1.dtype, result.dtype)
        self.assertEqual(t_start, result.t_start)
        self.assertEqual(t_stop, result.t_stop)

        # Array annotations should be updated according to time slice
        assert_arrays_equal(result.array_annotations['index'], np.array([2, 3, 4]))
        assert_arrays_equal(result.array_annotations['label'], np.array(['b', 'c', 'd']))
        self.assertIsInstance(result.array_annotations['index'], np.ndarray)
        self.assertIsInstance(result.array_annotations['label'], np.ndarray)
        self.assertIsInstance(result.array_annotations, ArrayDict)

    def test_time_slice_differnt_units(self):
        # time_slice spike train, keep sliced spike times
        t_start = 0.00012 * pq.s
        t_stop = 0.0035 * pq.s
        result = self.train1.time_slice(t_start, t_stop)
        targ = SpikeTrain([0.5, 1.2, 3.3] * pq.ms, t_stop=3.3)
        assert_arrays_equal(result, targ)
        targwaveforms = np.array(
            [[[2., 3.], [2.1, 3.1]], [[4., 5.], [4.1, 5.1]], [[6., 7.], [6.1, 7.1]]]) * pq.mV
        assert_arrays_equal(targwaveforms, result.waveforms)

        # but keep everything else pristine
        assert_neo_object_is_compliant(result)
        self.assertEqual(self.train1.name, result.name)
        self.assertEqual(self.train1.description, result.description)
        self.assertEqual(self.train1.annotations, result.annotations)
        self.assertEqual(self.train1.file_origin, result.file_origin)
        self.assertEqual(self.train1.dtype, result.dtype)
        self.assertEqual(t_start, result.t_start)
        self.assertEqual(t_stop, result.t_stop)

        # Array annotations should be updated according to time slice
        assert_arrays_equal(result.array_annotations['index'], np.array([2, 3, 4]))
        assert_arrays_equal(result.array_annotations['label'], np.array(['b', 'c', 'd']))
        self.assertIsInstance(result.array_annotations['index'], np.ndarray)
        self.assertIsInstance(result.array_annotations['label'], np.ndarray)
        self.assertIsInstance(result.array_annotations, ArrayDict)

    def test__time_slice_deepcopy_annotations(self):
        params1 = {'test0': 'y1', 'test1': ['deeptest'], 'test2': True}
        self.train1.annotate(**params1)
        # time_slice spike train, keep sliced spike times
        t_start = 0.00012 * pq.s
        t_stop = 0.0035 * pq.s
        result = self.train1.time_slice(t_start, t_stop)

        # Change annotations of original
        params2 = {'test0': 'y2', 'test2': False}
        self.train1.annotate(**params2)
        self.train1.annotations['test1'][0] = 'shallowtest'

        self.assertNotEqual(self.train1.annotations['test0'], result.annotations['test0'])
        self.assertNotEqual(self.train1.annotations['test1'], result.annotations['test1'])
        self.assertNotEqual(self.train1.annotations['test2'], result.annotations['test2'])

        # Change annotations of result
        params3 = {'test0': 'y3'}
        result.annotate(**params3)
        result.annotations['test1'][0] = 'shallowtest2'

        self.assertNotEqual(self.train1.annotations['test0'], result.annotations['test0'])
        self.assertNotEqual(self.train1.annotations['test1'], result.annotations['test1'])
        self.assertNotEqual(self.train1.annotations['test2'], result.annotations['test2'])

    def test__time_slice_deepcopy_array_annotations(self):
        length = len(self.train1)
        params1 = {'test0': ['y{}'.format(i) for i in range(length)],
                   'test1': ['deeptest' for i in range(length)],
                   'test2': [(-1)**i > 0 for i in range(length)]}
        self.train1.array_annotate(**params1)
        # time_slice spike train, keep sliced spike times
        t_start = 0.00012 * pq.s
        t_stop = 0.0035 * pq.s
        result = self.train1.time_slice(t_start, t_stop)

        # Change annotations of original
        params2 = {'test0': ['x{}'.format(i) for i in range(length)],
                   'test2': [(-1) ** (i + 1) > 0 for i in range(length)]}
        self.train1.array_annotate(**params2)
        self.train1.array_annotations['test1'][2] = 'shallowtest'

        self.assertFalse(all(self.train1.array_annotations['test0'][1:4]
                             == result.array_annotations['test0']))
        self.assertFalse(all(self.train1.array_annotations['test1'][1:4]
                             == result.array_annotations['test1']))
        self.assertFalse(all(self.train1.array_annotations['test2'][1:4]
                             == result.array_annotations['test2']))

        # Change annotations of result
        params3 = {'test0': ['z{}'.format(i) for i in range(1, 4)]}
        result.array_annotate(**params3)
        result.array_annotations['test1'][1] = 'shallow2'

        self.assertFalse(all(self.train1.array_annotations['test0'][1:4]
                             == result.array_annotations['test0']))
        self.assertFalse(all(self.train1.array_annotations['test1'][1:4]
                             == result.array_annotations['test1']))
        self.assertFalse(all(self.train1.array_annotations['test2'][1:4]
                             == result.array_annotations['test2']))

    def test__time_slice_deepcopy_data(self):
        result = self.train1.time_slice(None, None)

        # Change values of original array
        self.train1[2] = 7.3*self.train1.units

        self.assertFalse(all(self.train1 == result))

        # Change values of sliced array
        result[3] = 9.5*result.units

        self.assertFalse(all(self.train1 == result))

    def test_time_slice_matching_ends(self):
        # time_slice spike train, keep sliced spike times
        t_start = 0.1 * pq.ms
        t_stop = 7.0 * pq.ms
        result = self.train1.time_slice(t_start, t_stop)
        assert_arrays_equal(self.train1, result)
        assert_arrays_equal(self.waveforms1, result.waveforms)

        # but keep everything else pristine
        assert_neo_object_is_compliant(result)
        self.assertEqual(self.train1.name, result.name)
        self.assertEqual(self.train1.description, result.description)
        self.assertEqual(self.train1.annotations, result.annotations)
        self.assertEqual(self.train1.file_origin, result.file_origin)
        self.assertEqual(self.train1.dtype, result.dtype)
        self.assertEqual(t_start, result.t_start)
        self.assertEqual(t_stop, result.t_stop)

        # Array annotations should be updated according to time slice
        assert_arrays_equal(result.array_annotations['index'], np.array(self.arr_ann['index']))
        assert_arrays_equal(result.array_annotations['label'], np.array(self.arr_ann['label']))
        self.assertIsInstance(result.array_annotations['index'], np.ndarray)
        self.assertIsInstance(result.array_annotations['label'], np.ndarray)
        self.assertIsInstance(result.array_annotations, ArrayDict)

    def test_time_slice_out_of_boundries(self):
        self.train1.t_start = 0.1 * pq.ms
        assert_neo_object_is_compliant(self.train1)

        # time_slice spike train, keep sliced spike times
        t_start = 0.01 * pq.ms
        t_stop = 70.0 * pq.ms
        result = self.train1.time_slice(t_start, t_stop)
        assert_arrays_equal(self.train1, result)
        assert_arrays_equal(self.waveforms1, result.waveforms)

        # but keep everything else pristine
        assert_neo_object_is_compliant(result)
        self.assertEqual(self.train1.name, result.name)
        self.assertEqual(self.train1.description, result.description)
        self.assertEqual(self.train1.annotations, result.annotations)
        self.assertEqual(self.train1.file_origin, result.file_origin)
        self.assertEqual(self.train1.dtype, result.dtype)
        self.assertEqual(self.train1.t_start, result.t_start)
        self.assertEqual(self.train1.t_stop, result.t_stop)

        # Array annotations should be updated according to time slice
        assert_arrays_equal(result.array_annotations['index'], np.array(self.arr_ann['index']))
        assert_arrays_equal(result.array_annotations['label'], np.array(self.arr_ann['label']))
        self.assertIsInstance(result.array_annotations['index'], np.ndarray)
        self.assertIsInstance(result.array_annotations['label'], np.ndarray)
        self.assertIsInstance(result.array_annotations, ArrayDict)

    def test_time_slice_empty(self):
        waveforms = np.array([[[]]]) * pq.mV
        train = SpikeTrain([] * pq.ms, t_stop=10.0, waveforms=waveforms)
        assert_neo_object_is_compliant(train)

        # time_slice spike train, keep sliced spike times
        t_start = 0.01 * pq.ms
        t_stop = 70.0 * pq.ms
        result = train.time_slice(t_start, t_stop)
        assert_arrays_equal(train, result)
        assert_arrays_equal(waveforms[:-1], result.waveforms)

        # but keep everything else pristine
        assert_neo_object_is_compliant(result)
        self.assertEqual(train.name, result.name)
        self.assertEqual(train.description, result.description)
        self.assertEqual(train.annotations, result.annotations)
        self.assertEqual(train.file_origin, result.file_origin)
        self.assertEqual(train.dtype, result.dtype)
        self.assertEqual(t_start, result.t_start)
        self.assertEqual(train.t_stop, result.t_stop)

    def test_time_slice_none_stop(self):
        # time_slice spike train, keep sliced spike times
        t_start = 1 * pq.ms
        result = self.train1.time_slice(t_start, None)
        assert_arrays_equal([1.2, 3.3, 6.4, 7] * pq.ms, result)
        targwaveforms = np.array(
            [[[4., 5.], [4.1, 5.1]], [[6., 7.], [6.1, 7.1]], [[8., 9.], [8.1, 9.1]],
             [[10., 11.], [10.1, 11.1]]]) * pq.mV
        assert_arrays_equal(targwaveforms, result.waveforms)

        # but keep everything else pristine
        assert_neo_object_is_compliant(result)
        self.assertEqual(self.train1.name, result.name)
        self.assertEqual(self.train1.description, result.description)
        self.assertEqual(self.train1.annotations, result.annotations)
        self.assertEqual(self.train1.file_origin, result.file_origin)
        self.assertEqual(self.train1.dtype, result.dtype)
        self.assertEqual(t_start, result.t_start)
        self.assertEqual(self.train1.t_stop, result.t_stop)

        # Array annotations should be updated according to time slice
        assert_arrays_equal(result.array_annotations['index'], np.array([3, 4, 5, 6]))
        assert_arrays_equal(result.array_annotations['label'], np.array(['c', 'd', 'e', 'f']))
        self.assertIsInstance(result.array_annotations['index'], np.ndarray)
        self.assertIsInstance(result.array_annotations['label'], np.ndarray)
        self.assertIsInstance(result.array_annotations, ArrayDict)

    def test_time_slice_none_start(self):
        # time_slice spike train, keep sliced spike times
        t_stop = 1 * pq.ms
        result = self.train1.time_slice(None, t_stop)
        assert_arrays_equal([0.1, 0.5] * pq.ms, result)
        targwaveforms = np.array([[[0., 1.], [0.1, 1.1]], [[2., 3.], [2.1, 3.1]]]) * pq.mV
        assert_arrays_equal(targwaveforms, result.waveforms)

        # but keep everything else pristine
        assert_neo_object_is_compliant(result)
        self.assertEqual(self.train1.name, result.name)
        self.assertEqual(self.train1.description, result.description)
        self.assertEqual(self.train1.annotations, result.annotations)
        self.assertEqual(self.train1.file_origin, result.file_origin)
        self.assertEqual(self.train1.dtype, result.dtype)
        self.assertEqual(self.train1.t_start, result.t_start)
        self.assertEqual(t_stop, result.t_stop)

        # Array annotations should be updated according to time slice
        assert_arrays_equal(result.array_annotations['index'], np.array([1, 2]))
        assert_arrays_equal(result.array_annotations['label'], np.array(['a', 'b']))
        self.assertIsInstance(result.array_annotations['index'], np.ndarray)
        self.assertIsInstance(result.array_annotations['label'], np.ndarray)
        self.assertIsInstance(result.array_annotations, ArrayDict)

    def test_time_slice_none_both(self):
        self.train1.t_start = 0.1 * pq.ms
        assert_neo_object_is_compliant(self.train1)

        # time_slice spike train, keep sliced spike times
        result = self.train1.time_slice(None, None)
        assert_arrays_equal(self.train1, result)
        assert_arrays_equal(self.waveforms1, result.waveforms)

        # but keep everything else pristine
        assert_neo_object_is_compliant(result)
        self.assertEqual(self.train1.name, result.name)
        self.assertEqual(self.train1.description, result.description)
        self.assertEqual(self.train1.annotations, result.annotations)
        self.assertEqual(self.train1.file_origin, result.file_origin)
        self.assertEqual(self.train1.dtype, result.dtype)
        self.assertEqual(self.train1.t_start, result.t_start)
        self.assertEqual(self.train1.t_stop, result.t_stop)

        # Array annotations should be updated according to time slice
        assert_arrays_equal(result.array_annotations['index'], np.array(self.arr_ann['index']))
        assert_arrays_equal(result.array_annotations['label'], np.array(self.arr_ann['label']))
        self.assertIsInstance(result.array_annotations['index'], np.ndarray)
        self.assertIsInstance(result.array_annotations['label'], np.ndarray)
        self.assertIsInstance(result.array_annotations, ArrayDict)

    def test__time_slice_should_set_parents_to_None(self):
        # When timeslicing, a deep copy is made,
        # thus the reference to parent objects should be destroyed
        result = self.train1.time_slice(1 * pq.ms, 3 * pq.ms)
        self.assertEqual(result.segment, None)
        self.assertEqual(result.unit, None)

    def test__deepcopy_should_set_parents_objects_to_None(self):
        # Deepcopy should destroy references to parents
        result = deepcopy(self.train1)
        self.assertEqual(result.segment, None)
        self.assertEqual(result.unit, None)


class TestTimeShift(unittest.TestCase):
    def setUp(self):
        self.waveforms1 = np.array(
            [[[0., 1.], [0.1, 1.1]], [[2., 3.], [2.1, 3.1]], [[4., 5.], [4.1, 5.1]],
             [[6., 7.], [6.1, 7.1]], [[8., 9.], [8.1, 9.1]],
             [[10., 11.], [10.1, 11.1]]]) * pq.mV
        self.data1 = np.array([0.1, 0.5, 1.2, 3.3, 6.4, 7])
        self.data1quant = self.data1 * pq.ms
        self.arr_ann = {'index': np.arange(1, 7), 'label': ['a', 'b', 'c', 'd', 'e', 'f']}
        self.train1 = SpikeTrain(self.data1quant, t_stop=10.0 * pq.ms,
                                 waveforms=self.waveforms1,
                                 array_annotations=self.arr_ann)
        self.seg = Segment()
        self.unit = Unit()
        self.train1.segment = self.seg
        self.train1.unit = self.unit

    def test_compliant(self):
        assert_neo_object_is_compliant(self.train1)

    def test__time_shift_same_attributes(self):
        result = self.train1.time_shift(1 * pq.ms)
        assert_same_attributes(result, self.train1, exclude=['times', 't_start', 't_stop'])

    def test__time_shift_same_annotations(self):
        result = self.train1.time_shift(1 * pq.ms)
        assert_same_annotations(result, self.train1)

    def test__time_shift_same_array_annotations(self):
        result = self.train1.time_shift(1 * pq.ms)
        assert_same_array_annotations(result, self.train1)

    def test__time_shift_should_set_parents_to_None(self):
        # When time-shifting, a deep copy is made,
        # thus the reference to parent objects should be destroyed
        result = self.train1.time_shift(1 * pq.ms)
        self.assertEqual(result.segment, None)
        self.assertEqual(result.unit, None)

    def test__time_shift_by_zero(self):
        shifted = self.train1.time_shift(0 * pq.ms)
        assert_arrays_equal(shifted.times, self.train1.times)

    def test__time_shift_same_units(self):
        shifted = self.train1.time_shift(10 * pq.ms)
        assert_arrays_equal(shifted.times, self.train1.times + 10 * pq.ms)

    def test__time_shift_different_units(self):
        shifted = self.train1.time_shift(1 * pq.s)
        assert_arrays_equal(shifted.times, self.train1.times + 1000 * pq.ms)


class TestMerge(unittest.TestCase):
    def setUp(self):
        self.waveforms1 = np.array(
            [[[0., 1.], [0.1, 1.1]], [[2., 3.], [2.1, 3.1]], [[4., 5.], [4.1, 5.1]],
             [[6., 7.], [6.1, 7.1]], [[8., 9.], [8.1, 9.1]], [[10., 11.], [10.1, 11.1]]]) * pq.mV
        self.data1 = np.array([0.1, 0.5, 1.2, 3.3, 6.4, 7])
        self.data1quant = self.data1 * pq.ms
        self.arr_ann1 = {'index': np.arange(1, 7), 'label': ['a', 'b', 'c', 'd', 'e', 'f']}
        self.train1 = SpikeTrain(self.data1quant, t_stop=10.0 * pq.ms, waveforms=self.waveforms1,
                                 array_annotations=self.arr_ann1)

        self.waveforms2 = np.array(
            [[[0., 1.], [0.1, 1.1]], [[2., 3.], [2.1, 3.1]], [[4., 5.], [4.1, 5.1]],
             [[6., 7.], [6.1, 7.1]], [[8., 9.], [8.1, 9.1]], [[10., 11.], [10.1, 11.1]]]) * pq.mV
        self.data2 = np.array([0.1, 0.5, 1.2, 3.3, 6.4, 7])
        self.data2quant = self.data1 * pq.ms
        self.arr_ann2 = {'index': np.arange(101, 107), 'label2': ['g', 'h', 'i', 'j', 'k', 'l']}
        self.train2 = SpikeTrain(self.data1quant, t_stop=10.0 * pq.ms, waveforms=self.waveforms1,
                                 array_annotations=self.arr_ann2)

        self.segment = Segment()
        self.segment.spiketrains.extend([self.train1, self.train2])
        self.train1.segment = self.segment
        self.train2.segment = self.segment

    def test_compliant(self):
        assert_neo_object_is_compliant(self.train1)
        assert_neo_object_is_compliant(self.train2)

    def test_merge_typical(self):
        self.train1.waveforms = None
        self.train2.waveforms = None

        with warnings.catch_warnings(record=True) as w:
            result = self.train1.merge(self.train2)

            self.assertTrue(len(w) == 1)
            self.assertEqual(w[0].category, UserWarning)
            self.assertSequenceEqual(str(w[0].message), "The following array annotations were "
                                                        "omitted, because they were only present"
                                                        " in one of the merged objects: "
                                                        "['label'] from the one that was merged "
                                                        "into and ['label2'] from the ones that "
                                                        "were merged into it.")

        assert_neo_object_is_compliant(result)

        # Make sure array annotations are merged correctly
        self.assertTrue('label' not in result.array_annotations)
        self.assertTrue('label2' not in result.array_annotations)
        assert_arrays_equal(result.array_annotations['index'],
                            np.array([1, 101, 2, 102, 3, 103, 4, 104, 5, 105, 6, 106]))
        self.assertIsInstance(result.array_annotations, ArrayDict)

    def test_merge_multiple(self):
        self.train1.waveforms = None

        train3 = self.train1.duplicate_with_new_data(self.train1.times.magnitude * pq.microsecond)
        train3.segment = self.train1.segment
        train3.array_annotate(index=np.arange(301, 307))

        train4 = self.train1.duplicate_with_new_data(self.train1.times / 2)
        train4.segment = self.train1.segment
        train4.array_annotate(index=np.arange(401, 407))

        # Array annotations merge warning was already tested, can be ignored now
        with warnings.catch_warnings(record=True) as w:
            result = self.train1.merge(train3, train4)
            self.assertEqual(len(w), 1)
            self.assertTrue("array annotations" in str(w[0].message))

        assert_neo_object_is_compliant(result)

        self.assertEqual(len(result.shape), 1)
        self.assertEqual(result.shape[0], sum(len(st)
                                              for st in (self.train1, train3, train4)))

        self.assertEqual(self.train1.sampling_rate, result.sampling_rate)

        time_unit = result.units

        expected = np.concatenate((self.train1.rescale(time_unit).times,
                                   train3.rescale(time_unit).times,
                                   train4.rescale(time_unit).times))
        expected *= time_unit
        sorting = np.argsort(expected)
        expected = expected[sorting]
        np.testing.assert_array_equal(result.times, expected)

        # Make sure array annotations are merged correctly
        self.assertTrue('label' not in result.array_annotations)
        assert_arrays_equal(result.array_annotations['index'],
                            np.concatenate([st.array_annotations['index']
                                            for st in (self.train1, train3, train4)])[sorting])
        self.assertIsInstance(result.array_annotations, ArrayDict)

    def test_merge_with_waveforms(self):
        # Array annotations merge warning was already tested, can be ignored now
        with warnings.catch_warnings(record=True) as w:
            result = self.train1.merge(self.train2)
            self.assertEqual(len(w), 1)
            self.assertTrue("array annotations" in str(w[0].message))
        assert_neo_object_is_compliant(result)

    def test_merge_multiple_with_waveforms(self):
        train3 = self.train1.duplicate_with_new_data(self.train1.times.magnitude * pq.microsecond)
        train3.segment = self.train1.segment
        train3.array_annotate(index=np.arange(301, 307))
        train3.waveforms = self.train1.waveforms / 10

        train4 = self.train1.duplicate_with_new_data(self.train1.times / 2)
        train4.segment = self.train1.segment
        train4.array_annotate(index=np.arange(401, 407))
        train4.waveforms = self.train1.waveforms / 2

        # Array annotations merge warning was already tested, can be ignored now
        with warnings.catch_warnings(record=True) as w:
            result = self.train1.merge(train3, train4)
            self.assertEqual(len(w), 1)
            self.assertTrue("array annotations" in str(w[0].message))

        assert_neo_object_is_compliant(result)
        self.assertEqual(len(result.shape), 1)
        self.assertEqual(result.shape[0], sum(len(st) for st in (self.train1, train3, train4)))

        time_unit = result.units

        expected = np.concatenate((self.train1.rescale(time_unit).times,
                                   train3.rescale(time_unit).times,
                                   train4.rescale(time_unit).times))
        sorting = np.argsort(expected)

        assert_arrays_equal(result.waveforms,
                            np.vstack([st.waveforms.rescale(self.train1.waveforms.units)
                                       for st in (self.train1, train3, train4)])[sorting]
                            * self.train1.waveforms.units)

    def test_correct_shape(self):
        # Array annotations merge warning was already tested, can be ignored now
        with warnings.catch_warnings(record=True) as w:
            result = self.train1.merge(self.train2)
            self.assertEqual(len(w), 1)
            self.assertTrue("array annotations" in str(w[0].message))
        self.assertEqual(len(result.shape), 1)
        self.assertEqual(result.shape[0], self.train1.shape[0] + self.train2.shape[0])

    def test_correct_times(self):
        # Array annotations merge warning was already tested, can be ignored now
        with warnings.catch_warnings(record=True) as w:
            result = self.train1.merge(self.train2)
            self.assertEqual(len(w), 1)
            self.assertTrue("array annotations" in str(w[0].message))
        expected = sorted(np.concatenate((self.train1.times, self.train2.times)))
        np.testing.assert_array_equal(result, expected)

        # Make sure array annotations are merged correctly
        self.assertTrue('label' not in result.array_annotations)
        self.assertTrue('label2' not in result.array_annotations)
        assert_arrays_equal(result.array_annotations['index'],
                            np.array([1, 101, 2, 102, 3, 103, 4, 104, 5, 105, 6, 106]))
        self.assertIsInstance(result.array_annotations, ArrayDict)

    def test_rescaling_units(self):
        train3 = self.train1.duplicate_with_new_data(self.train1.times.magnitude * pq.microsecond)
        train3.segment = self.train1.segment
        train3.array_annotate(**self.arr_ann1)
        # Array annotations merge warning was already tested, can be ignored now
        with warnings.catch_warnings(record=True) as w:
            result = train3.merge(self.train2)
            self.assertEqual(len(w), 1)
            self.assertTrue("array annotations" in str(w[0].message))
        time_unit = result.units
        expected = sorted(np.concatenate(
            (train3.rescale(time_unit).times, self.train2.rescale(time_unit).times)))
        expected = expected * time_unit
        np.testing.assert_array_equal(result.rescale(time_unit), expected)

        # Make sure array annotations are merged correctly
        self.assertTrue('label' not in result.array_annotations)
        self.assertTrue('label2' not in result.array_annotations)
        assert_arrays_equal(result.array_annotations['index'],
                            np.array([1, 2, 3, 4, 5, 6, 101, 102, 103, 104, 105, 106]))
        self.assertIsInstance(result.array_annotations, ArrayDict)

    def test_name_file_origin_description(self):
        self.train1.waveforms = None
        self.train2.waveforms = None
        self.train1.name = 'name1'
        self.train1.description = 'desc1'
        self.train1.file_origin = 'file1'
        self.train2.name = 'name2'
        self.train2.description = 'desc2'
        self.train2.file_origin = 'file2'

        train3 = self.train1.duplicate_with_new_data(self.train1.times.magnitude * pq.microsecond)
        train3.segment = self.train1.segment
        train3.name = 'name3'
        train3.description = 'desc3'
        train3.file_origin = 'file3'

        train4 = self.train1.duplicate_with_new_data(self.train1.times / 2)
        train4.segment = self.train1.segment
        train4.name = 'name3'
        train4.description = 'desc3'
        train4.file_origin = 'file3'

        # merge two spiketrains with different attributes
        merge1 = self.train1.merge(self.train2)

        self.assertEqual(merge1.name, 'merge(name1; name2)')
        self.assertEqual(merge1.description, 'merge(desc1; desc2)')
        self.assertEqual(merge1.file_origin, 'merge(file1; file2)')

        # merge a merged spiketrain with a regular one
        merge2 = merge1.merge(train3)

        self.assertEqual(merge2.name, 'merge(name1; name2; name3)')
        self.assertEqual(merge2.description, 'merge(desc1; desc2; desc3)')
        self.assertEqual(merge2.file_origin, 'merge(file1; file2; file3)')

        # merge two merged spiketrains
        merge3 = merge1.merge(merge2)

        self.assertEqual(merge3.name, 'merge(name1; name2; name3)')
        self.assertEqual(merge3.description, 'merge(desc1; desc2; desc3)')
        self.assertEqual(merge3.file_origin, 'merge(file1; file2; file3)')

        # merge two spiketrains with identical attributes
        merge4 = train3.merge(train4)

        self.assertEqual(merge4.name, 'name3')
        self.assertEqual(merge4.description, 'desc3')
        self.assertEqual(merge4.file_origin, 'file3')

        # merge a reqular spiketrain with a merged spiketrain
        merge5 = train3.merge(merge1)

        self.assertEqual(merge5.name, 'merge(name3; name1; name2)')
        self.assertEqual(merge5.description, 'merge(desc3; desc1; desc2)')
        self.assertEqual(merge5.file_origin, 'merge(file3; file1; file2)')

    def test_sampling_rate(self):
        # Array annotations merge warning was already tested, can be ignored now
        with warnings.catch_warnings(record=True) as w:
            result = self.train1.merge(self.train2)
            self.assertEqual(len(w), 1)
            self.assertTrue("array annotations" in str(w[0].message))
        self.assertEqual(result.sampling_rate, self.train1.sampling_rate)

    def test_neo_relations(self):
        # Array annotations merge warning was already tested, can be ignored now
        with warnings.catch_warnings(record=True) as w:
            result = self.train1.merge(self.train2)
            self.assertEqual(len(w), 1)
            self.assertTrue("array annotations" in str(w[0].message))
        self.assertEqual(self.train1.segment, result.segment)
        self.assertTrue(result in result.segment.spiketrains)

    def test_missing_waveforms_error(self):
        self.train1.waveforms = None
        with self.assertRaises(MergeError):
            self.train1.merge(self.train2)
        with self.assertRaises(MergeError):
            self.train2.merge(self.train1)

    def test_incompatible_t_start(self):
        train3 = self.train1.duplicate_with_new_data(self.train1, t_start=-1 * pq.s)
        train3.segment = self.train1.segment
        with self.assertRaises(MergeError):
            train3.merge(self.train2)
        with self.assertRaises(MergeError):
            self.train2.merge(train3)

    def test_merge_multiple_raise_merge_errors(self):
        # different t_start
        train3 = self.train1.duplicate_with_new_data(self.train1, t_start=-1 * pq.s)
        train3.segment = self.train1.segment
        with self.assertRaises(MergeError):
            train3.merge(self.train2, self.train1)
        with self.assertRaises(MergeError):
            self.train2.merge(train3, self.train1)

        # different t_stop
        train3 = self.train1.duplicate_with_new_data(self.train1, t_stop=133 * pq.s)
        train3.segment = self.train1.segment
        with self.assertRaises(MergeError):
            train3.merge(self.train2, self.train1)
        with self.assertRaises(MergeError):
            self.train2.merge(train3, self.train1)

        # different segment
        train3 = self.train1.duplicate_with_new_data(self.train1)
        seg = Segment()
        train3.segment = seg
        with self.assertRaises(MergeError):
            train3.merge(self.train2, self.train1)
        with self.assertRaises(MergeError):
            self.train2.merge(train3, self.train1)

        # missing waveforms
        train3 = self.train1.duplicate_with_new_data(self.train1)
        train3.waveforms = None
        with self.assertRaises(MergeError):
            train3.merge(self.train2, self.train1)
        with self.assertRaises(MergeError):
            self.train2.merge(train3, self.train1)

        # different sampling rate
        train3 = self.train1.duplicate_with_new_data(self.train1)
        train3.sampling_rate = 1 * pq.s
        with self.assertRaises(MergeError):
            train3.merge(self.train2, self.train1)
        with self.assertRaises(MergeError):
            self.train2.merge(train3, self.train1)

        # different left sweep
        train3 = self.train1.duplicate_with_new_data(self.train1)
        train3.left_sweep = 1 * pq.s
        with self.assertRaises(MergeError):
            train3.merge(self.train2, self.train1)
        with self.assertRaises(MergeError):
            self.train2.merge(train3, self.train1)


class TestDuplicateWithNewData(unittest.TestCase):
    def setUp(self):
        self.waveforms = np.array(
            [[[0., 1.], [0.1, 1.1]], [[2., 3.], [2.1, 3.1]], [[4., 5.], [4.1, 5.1]],
             [[6., 7.], [6.1, 7.1]], [[8., 9.], [8.1, 9.1]], [[10., 11.], [10.1, 11.1]]]) * pq.mV
        self.data = np.array([0.1, 0.5, 1.2, 3.3, 6.4, 7])
        self.dataquant = self.data * pq.ms
        self.arr_ann = {'index': np.arange(6)}
        self.train = SpikeTrain(self.dataquant, t_stop=10.0 * pq.ms, waveforms=self.waveforms,
                                array_annotations=self.arr_ann)

    def test_duplicate_with_new_data(self):
        signal1 = self.train
        new_t_start = -10 * pq.s
        new_t_stop = 10 * pq.s
        new_data = np.sort(np.random.uniform(new_t_start.magnitude, new_t_stop.magnitude,
                                             len(self.train))) * pq.ms

        signal1b = signal1.duplicate_with_new_data(new_data, t_start=new_t_start,
                                                   t_stop=new_t_stop)
        assert_arrays_almost_equal(np.asarray(signal1b), np.asarray(new_data), 1e-12)
        self.assertEqual(signal1b.t_start, new_t_start)
        self.assertEqual(signal1b.t_stop, new_t_stop)
        self.assertEqual(signal1b.sampling_rate, signal1.sampling_rate)
        # After duplicating, array annotations should always be empty,
        # because different length of data would cause inconsistencies
        self.assertEqual(signal1b.array_annotations, {})
        self.assertIsInstance(signal1b.array_annotations, ArrayDict)

    def test_deep_copy_attributes(self):
        signal1 = self.train
        new_t_start = -10 * pq.s
        new_t_stop = 10 * pq.s
        new_data = np.sort(np.random.uniform(new_t_start.magnitude, new_t_stop.magnitude,
                                             len(self.train))) * pq.ms

        signal1b = signal1.duplicate_with_new_data(new_data, t_start=new_t_start,
                                                   t_stop=new_t_stop)
        signal1.annotate(new_annotation='for signal 1')
        self.assertTrue('new_annotation' not in signal1b.annotations)


class TestAttributesAnnotations(unittest.TestCase):
    def test_set_universally_recommended_attributes(self):
        train = SpikeTrain([3, 4, 5], units='sec', name='Name', description='Desc',
                           file_origin='crack.txt', t_stop=99.9)
        assert_neo_object_is_compliant(train)
        self.assertEqual(train.name, 'Name')
        self.assertEqual(train.description, 'Desc')
        self.assertEqual(train.file_origin, 'crack.txt')

    def test_autoset_universally_recommended_attributes(self):
        train = SpikeTrain([3, 4, 5] * pq.s, t_stop=10.0)
        assert_neo_object_is_compliant(train)
        self.assertEqual(train.name, None)
        self.assertEqual(train.description, None)
        self.assertEqual(train.file_origin, None)

    def test_annotations(self):
        train = SpikeTrain([3, 4, 5] * pq.s, t_stop=11.1)
        assert_neo_object_is_compliant(train)
        self.assertEqual(train.annotations, {})

        train = SpikeTrain([3, 4, 5] * pq.s, t_stop=11.1, ratname='Phillippe')
        assert_neo_object_is_compliant(train)
        self.assertEqual(train.annotations, {'ratname': 'Phillippe'})

    def test_array_annotations(self):
        train = SpikeTrain([3, 4, 5] * pq.s, t_stop=11.1)
        assert_neo_object_is_compliant(train)
        self.assertEqual(train.array_annotations, {})
        self.assertIsInstance(train.array_annotations, ArrayDict)

        train = SpikeTrain([3, 4, 5] * pq.s, t_stop=11.1,
                           array_annotations={'ratnames': ['L', 'N', 'E']})
        assert_neo_object_is_compliant(train)
        assert_arrays_equal(train.array_annotations['ratnames'], np.array(['L', 'N', 'E']))
        self.assertIsInstance(train.array_annotations, ArrayDict)

        train.array_annotate(index=[1, 2, 3])
        assert_neo_object_is_compliant(train)
        assert_arrays_equal(train.array_annotations['index'], np.arange(1, 4))
        self.assertIsInstance(train.array_annotations, ArrayDict)


class TestChanging(unittest.TestCase):
    def test_change_with_copy_default(self):
        # Default is copy = True
        # Changing spike train does not change data
        # Data source is quantity
        data = [3, 4, 5] * pq.s
        train = SpikeTrain(data, t_stop=100.0)
        train[0] = 99 * pq.s
        assert_neo_object_is_compliant(train)
        self.assertEqual(train[0], 99 * pq.s)
        self.assertEqual(data[0], 3 * pq.s)

    def test_change_with_copy_false(self):
        # Changing spike train also changes data, because it is a view
        # Data source is quantity
        data = [3, 4, 5] * pq.s
        train = SpikeTrain(data, copy=False, t_stop=100.0)
        train[0] = 99 * pq.s
        assert_neo_object_is_compliant(train)
        self.assertEqual(train[0], 99 * pq.s)
        self.assertEqual(data[0], 99 * pq.s)

    def test_change_with_copy_false_and_fake_rescale(self):
        # Changing spike train also changes data, because it is a view
        # Data source is quantity
        data = [3000, 4000, 5000] * pq.ms
        # even though we specify units, it still returns a view
        train = SpikeTrain(data, units='ms', copy=False, t_stop=100000)
        train[0] = 99000 * pq.ms
        assert_neo_object_is_compliant(train)
        self.assertEqual(train[0], 99000 * pq.ms)
        self.assertEqual(data[0], 99000 * pq.ms)

    def test_change_with_copy_false_and_rescale_true(self):
        # When rescaling, a view cannot be returned
        # Changing spike train also changes data, because it is a view
        data = [3, 4, 5] * pq.s
        self.assertRaises(ValueError, SpikeTrain, data, units='ms', copy=False, t_stop=10000)

    def test_init_with_rescale(self):
        data = [3, 4, 5] * pq.s
        train = SpikeTrain(data, units='ms', t_stop=6000)
        assert_neo_object_is_compliant(train)
        self.assertEqual(train[0], 3000 * pq.ms)
        self.assertEqual(train._dimensionality, pq.ms._dimensionality)
        self.assertEqual(train.t_stop, 6000 * pq.ms)

    def test_change_with_copy_true(self):
        # Changing spike train does not change data
        # Data source is quantity
        data = [3, 4, 5] * pq.s
        train = SpikeTrain(data, copy=True, t_stop=100)
        train[0] = 99 * pq.s
        assert_neo_object_is_compliant(train)
        self.assertEqual(train[0], 99 * pq.s)
        self.assertEqual(data[0], 3 * pq.s)

    def test_change_with_copy_default_and_data_not_quantity(self):
        # Default is copy = True
        # Changing spike train does not change data
        # Data source is array
        # Array and quantity are tested separately because copy default
        # is different for these two.
        data = [3, 4, 5]
        train = SpikeTrain(data, units='sec', t_stop=100)
        train[0] = 99 * pq.s
        assert_neo_object_is_compliant(train)
        self.assertEqual(train[0], 99 * pq.s)
        self.assertEqual(data[0], 3 * pq.s)

    def test_change_with_copy_false_and_data_not_quantity(self):
        # Changing spike train also changes data, because it is a view
        # Data source is array
        # Array and quantity are tested separately because copy default
        # is different for these two.
        data = np.array([3, 4, 5])
        train = SpikeTrain(data, units='sec', copy=False, dtype=np.int, t_stop=101)
        train[0] = 99 * pq.s
        assert_neo_object_is_compliant(train)
        self.assertEqual(train[0], 99 * pq.s)
        self.assertEqual(data[0], 99)

    def test_change_with_copy_false_and_dtype_change(self):
        # You cannot change dtype and request a view
        data = np.array([3, 4, 5])
        self.assertRaises(ValueError, SpikeTrain, data, units='sec', copy=False, t_stop=101,
                          dtype=np.float64)

    def test_change_with_copy_true_and_data_not_quantity(self):
        # Changing spike train does not change data
        # Data source is array
        # Array and quantity are tested separately because copy default
        # is different for these two.
        data = [3, 4, 5]
        train = SpikeTrain(data, units='sec', copy=True, t_stop=123.4)
        train[0] = 99 * pq.s
        assert_neo_object_is_compliant(train)
        self.assertEqual(train[0], 99 * pq.s)
        self.assertEqual(data[0], 3)

    def test_changing_slice_changes_original_spiketrain(self):
        # If we slice a spiketrain and then change the slice, the
        # original spiketrain should change.
        # Whether the original data source changes is dependent on the
        # copy parameter.
        # This is compatible with both np and quantity default behavior.
        data = [3, 4, 5] * pq.s
        train = SpikeTrain(data, copy=True, t_stop=99.9)
        result = train[1:3]
        result[0] = 99 * pq.s
        assert_neo_object_is_compliant(train)
        self.assertEqual(train[1], 99 * pq.s)
        self.assertEqual(result[0], 99 * pq.s)
        self.assertEqual(data[1], 4 * pq.s)

    def test_changing_slice_changes_original_spiketrain_with_copy_false(self):
        # If we slice a spiketrain and then change the slice, the
        # original spiketrain should change.
        # Whether the original data source changes is dependent on the
        # copy parameter.
        # This is compatible with both np and quantity default behavior.
        data = [3, 4, 5] * pq.s
        train = SpikeTrain(data, copy=False, t_stop=100.0)
        result = train[1:3]
        result[0] = 99 * pq.s
        assert_neo_object_is_compliant(train)
        assert_neo_object_is_compliant(result)
        self.assertEqual(train[1], 99 * pq.s)
        self.assertEqual(result[0], 99 * pq.s)
        self.assertEqual(data[1], 99 * pq.s)

    def test__changing_spiketime_should_check_time_in_range(self):
        data = [3, 4, 5] * pq.ms
        train = SpikeTrain(data, copy=False, t_start=0.5, t_stop=10.0)
        assert_neo_object_is_compliant(train)
        self.assertRaises(ValueError, train.__setitem__, 0, 10.1 * pq.ms)
        self.assertRaises(ValueError, train.__setitem__, 1, 5.0 * pq.s)
        self.assertRaises(ValueError, train.__setitem__, 2, 5.0 * pq.s)
        self.assertRaises(ValueError, train.__setitem__, 0, 0)

    def test__changing_multiple_spiketimes(self):
        data = [3, 4, 5] * pq.ms
        train = SpikeTrain(data, copy=False, t_start=0.5, t_stop=10.0)
        train[:] = [7, 8, 9] * pq.ms
        assert_neo_object_is_compliant(train)
        assert_arrays_equal(train, np.array([7, 8, 9]))

    def test__changing_multiple_spiketimes_should_check_time_in_range(self):
        data = [3, 4, 5] * pq.ms
        train = SpikeTrain(data, copy=False, t_start=0.5, t_stop=10.0)
        assert_neo_object_is_compliant(train)
        if sys.version_info[0] == 2:
            self.assertRaises(ValueError, train.__setslice__, 0, 3, [3, 4, 11] * pq.ms)
            self.assertRaises(ValueError, train.__setslice__, 0, 3, [0, 4, 5] * pq.ms)

    def test__adding_time_scalar(self):
        data = [3, 4, 5] * pq.ms
        train = SpikeTrain(data, copy=False, t_start=0.5, t_stop=10.0)
        assert_neo_object_is_compliant(train)
        # t_start and t_stop are also changed
        self.assertEqual((train + 10 * pq.ms).t_start, 10.5 * pq.ms)
        self.assertEqual((train + 11 * pq.ms).t_stop, 21.0 * pq.ms)

        assert_arrays_equal(train + 1 * pq.ms, data + 1 * pq.ms)
        self.assertIsInstance(train + 10 * pq.ms, SpikeTrain)

    def test__adding_time_array(self):
        data = [3, 4, 5] * pq.ms
        train = SpikeTrain(data, copy=False, t_start=0.5, t_stop=10.0)
        assert_neo_object_is_compliant(train)
        delta = [-2, 2, 4] * pq.ms
        assert_arrays_equal(train + delta, np.array([1, 6, 9]) * pq.ms)
        self.assertIsInstance(train + delta, SpikeTrain)
        # if new times are within t_start and t_stop, they
        # are not changed
        self.assertEqual((train + delta).t_start, train.t_start)
        self.assertEqual((train + delta).t_stop, train.t_stop)
        # if new times are outside t_start and/or t_stop, these are
        # expanded to fit
        delta = [-4, 2, 6] * pq.ms
        self.assertEqual((train + delta).t_start, -1 * pq.ms)
        self.assertEqual((train + delta).t_stop, 11 * pq.ms)

    def test__adding_two_spike_trains(self):
        data = [3, 4, 5] * pq.ms
        train1 = SpikeTrain(data, copy=False, t_start=0.5, t_stop=10.0)
        train2 = SpikeTrain(data, copy=False, t_start=0.5, t_stop=10.0)
        self.assertRaises(TypeError, train1.__add__, train2)

    def test__subtracting_time_scalar(self):
        data = [3, 4, 5] * pq.ms
        train = SpikeTrain(data, copy=False, t_start=0.5, t_stop=10.0)
        assert_neo_object_is_compliant(train)
        # t_start and t_stop are also changed
        self.assertEqual((train - 1 * pq.ms).t_start, -0.5 * pq.ms)
        self.assertEqual((train - 3.0 * pq.ms).t_stop, 7.0 * pq.ms)
        assert_arrays_equal(train - 1 * pq.ms, data - 1 * pq.ms)
        self.assertIsInstance(train - 5 * pq.ms, SpikeTrain)

    def test__subtracting_time_array(self):
        data = [3, 4, 5] * pq.ms
        train = SpikeTrain(data, copy=False, t_start=0.5, t_stop=10.0)
        assert_neo_object_is_compliant(train)
        delta = [2, 1, -2] * pq.ms
        self.assertIsInstance(train - delta, SpikeTrain)
        # if new times are within t_start and t_stop, they
        # are not changed
        self.assertEqual((train - delta).t_start, train.t_start)
        self.assertEqual((train - delta).t_stop, train.t_stop)
        # if new times are outside t_start and/or t_stop, these are
        # expanded to fit
        delta = [4, 1, -6] * pq.ms
        self.assertEqual((train - delta).t_start, -1 * pq.ms)
        self.assertEqual((train - delta).t_stop, 11 * pq.ms)

    def test__subtracting_two_spike_trains(self):
        train1 = SpikeTrain([3, 4, 5] * pq.ms, copy=False, t_start=0.5, t_stop=10.0)
        train2 = SpikeTrain([4, 5, 6] * pq.ms, copy=False, t_start=0.5, t_stop=10.0)
        train3 = SpikeTrain([3, 4, 5, 6] * pq.ms, copy=False, t_start=0.5, t_stop=10.0)
        self.assertRaises(TypeError, train1.__sub__, train3)
        self.assertRaises(TypeError, train3.__sub__, train1)
        self.assertIsInstance(train1 - train2, pq.Quantity)
        self.assertNotIsInstance(train1 - train2, SpikeTrain)

    def test__rescale(self):
        data = [3, 4, 5] * pq.ms
        train = SpikeTrain(data, t_start=0.5, t_stop=10.0)
        train.segment = Segment()
        train.unit = Unit()
        self.assertEqual(train.t_start.magnitude, 0.5)
        self.assertEqual(train.t_stop.magnitude, 10.0)
        result = train.rescale(pq.s)
        assert_neo_object_is_compliant(train)
        assert_neo_object_is_compliant(result)
        assert_arrays_equal(train, result)
        self.assertEqual(result.units, 1 * pq.s)
        self.assertIs(result.segment, train.segment)
        self.assertIs(result.unit, train.unit)
        self.assertEqual(result.t_start.magnitude, 0.0005)
        self.assertEqual(result.t_stop.magnitude, 0.01)

    def test__rescale_same_units(self):
        data = [3, 4, 5] * pq.ms
        train = SpikeTrain(data, t_start=0.5, t_stop=10.0)
        result = train.rescale(pq.ms)
        assert_neo_object_is_compliant(train)
        assert_arrays_equal(train, result)
        self.assertEqual(result.units, 1 * pq.ms)

    def test__rescale_incompatible_units_ValueError(self):
        data = [3, 4, 5] * pq.ms
        train = SpikeTrain(data, t_start=0.5, t_stop=10.0)
        assert_neo_object_is_compliant(train)
        self.assertRaises(ValueError, train.rescale, pq.m)


class TestPropertiesMethods(unittest.TestCase):
    def setUp(self):
        self.data1 = [3, 4, 5]
        self.data1quant = self.data1 * pq.ms
        self.waveforms1 = np.array(
            [[[0., 1.], [0.1, 1.1]], [[2., 3.], [2.1, 3.1]], [[4., 5.], [4.1, 5.1]]]) * pq.mV
        self.t_start1 = 0.5
        self.t_stop1 = 10.0
        self.t_start1quant = self.t_start1 * pq.ms
        self.t_stop1quant = self.t_stop1 * pq.ms
        self.sampling_rate1 = .1 * pq.Hz
        self.left_sweep1 = 2. * pq.s
        self.name1 = 'train 1'
        self.description1 = 'a test object'
        self.ann1 = {'targ0': [1, 2], 'targ1': 1.1}
        self.train1 = SpikeTrain(self.data1quant, t_start=self.t_start1, t_stop=self.t_stop1,
                                 waveforms=self.waveforms1, left_sweep=self.left_sweep1,
                                 sampling_rate=self.sampling_rate1, name=self.name1,
                                 description=self.description1, **self.ann1)

    def test__compliant(self):
        assert_neo_object_is_compliant(self.train1)

    def test__repr(self):
        result = repr(self.train1)
        if np.__version__.split(".")[:2] > ['1', '13']:
            # see https://github.com/numpy/numpy/blob/master/doc/release/1.14.0-notes.rst#many
            # -changes-to-array-printing-disableable-with-the-new-legacy-printing-mode  # nopep8
            targ = '<SpikeTrain(array([3., 4., 5.]) * ms, [0.5 ms, 10.0 ms])>'
        else:
            targ = '<SpikeTrain(array([ 3.,  4.,  5.]) * ms, [0.5 ms, 10.0 ms])>'
        self.assertEqual(result, targ)

    def test__duration(self):
        result1 = self.train1.duration

        self.train1.t_start = None
        assert_neo_object_is_compliant(self.train1)
        result2 = self.train1.duration

        self.train1.t_start = self.t_start1quant
        self.train1.t_stop = None
        assert_neo_object_is_compliant(self.train1)
        result3 = self.train1.duration

        self.assertEqual(result1, 9.5 * pq.ms)
        self.assertEqual(result1.units, 1. * pq.ms)
        self.assertEqual(result2, None)
        self.assertEqual(result3, None)

    def test__spike_duration(self):
        result1 = self.train1.spike_duration

        self.train1.sampling_rate = None
        assert_neo_object_is_compliant(self.train1)
        result2 = self.train1.spike_duration

        self.train1.sampling_rate = self.sampling_rate1
        self.train1.waveforms = None
        assert_neo_object_is_compliant(self.train1)
        result3 = self.train1.spike_duration

        self.assertEqual(result1, 20. / pq.Hz)
        self.assertEqual(result1.units, 1. / pq.Hz)
        self.assertEqual(result2, None)
        self.assertEqual(result3, None)

    def test__sampling_period(self):
        result1 = self.train1.sampling_period

        self.train1.sampling_rate = None
        assert_neo_object_is_compliant(self.train1)
        result2 = self.train1.sampling_period

        self.train1.sampling_rate = self.sampling_rate1
        self.train1.sampling_period = 10. * pq.ms
        assert_neo_object_is_compliant(self.train1)
        result3a = self.train1.sampling_period
        result3b = self.train1.sampling_rate

        self.train1.sampling_period = None
        result4a = self.train1.sampling_period
        result4b = self.train1.sampling_rate

        self.assertEqual(result1, 10. / pq.Hz)
        self.assertEqual(result1.units, 1. / pq.Hz)
        self.assertEqual(result2, None)
        self.assertEqual(result3a, 10. * pq.ms)
        self.assertEqual(result3a.units, 1. * pq.ms)
        self.assertEqual(result3b, .1 / pq.ms)
        self.assertEqual(result3b.units, 1. / pq.ms)
        self.assertEqual(result4a, None)
        self.assertEqual(result4b, None)

    def test__right_sweep(self):
        result1 = self.train1.right_sweep

        self.train1.left_sweep = None
        assert_neo_object_is_compliant(self.train1)
        result2 = self.train1.right_sweep

        self.train1.left_sweep = self.left_sweep1
        self.train1.sampling_rate = None
        assert_neo_object_is_compliant(self.train1)
        result3 = self.train1.right_sweep

        self.train1.sampling_rate = self.sampling_rate1
        self.train1.waveforms = None
        assert_neo_object_is_compliant(self.train1)
        result4 = self.train1.right_sweep

        self.assertEqual(result1, 22. * pq.s)
        self.assertEqual(result1.units, 1. * pq.s)
        self.assertEqual(result2, None)
        self.assertEqual(result3, None)
        self.assertEqual(result4, None)

    def test__times(self):
        result1 = self.train1.times
        self.assertIsInstance(result1, pq.Quantity)
        self.assertTrue((result1 == self.train1).all)
        self.assertEqual(len(result1), len(self.train1))
        self.assertEqual(result1.units, self.train1.units)
        self.assertEqual(result1.dtype, self.train1.dtype)

    def test__children(self):
        segment = Segment(name='seg1')
        segment.spiketrains = [self.train1]
        segment.create_many_to_one_relationship()

        unit = Unit(name='unit1')
        unit.spiketrains = [self.train1]
        unit.create_many_to_one_relationship()

        self.assertEqual(self.train1._single_parent_objects, ('Segment', 'Unit'))
        self.assertEqual(self.train1._multi_parent_objects, ())

        self.assertEqual(self.train1._single_parent_containers, ('segment', 'unit'))
        self.assertEqual(self.train1._multi_parent_containers, ())

        self.assertEqual(self.train1._parent_objects, ('Segment', 'Unit'))
        self.assertEqual(self.train1._parent_containers, ('segment', 'unit'))

        self.assertEqual(len(self.train1.parents), 2)
        self.assertEqual(self.train1.parents[0].name, 'seg1')
        self.assertEqual(self.train1.parents[1].name, 'unit1')

        assert_neo_object_is_compliant(self.train1)

    @unittest.skipUnless(HAVE_IPYTHON, "requires IPython")
    def test__pretty(self):
        res = pretty(self.train1)
        targ = ("SpikeTrain\n" + "name: '%s'\ndescription: '%s'\nannotations: %s"
                                 "" % (self.name1, self.description1, pretty(self.ann1)))
        self.assertEqual(res, targ)


class TestMiscellaneous(unittest.TestCase):
    def test__different_dtype_for_t_start_and_array(self):
        data = np.array([0, 9.9999999], dtype=np.float64) * pq.s
        data16 = data.astype(np.float16)
        data32 = data.astype(np.float32)
        data64 = data.astype(np.float64)
        t_start = data[0]
        t_stop = data[1]
        t_start16 = data[0].astype(dtype=np.float16)
        t_stop16 = data[1].astype(dtype=np.float16)
        t_start32 = data[0].astype(dtype=np.float32)
        t_stop32 = data[1].astype(dtype=np.float32)
        t_start64 = data[0].astype(dtype=np.float64)
        t_stop64 = data[1].astype(dtype=np.float64)
        t_start_custom = 0.0
        t_stop_custom = 10.0
        t_start_custom16 = np.array(t_start_custom, dtype=np.float16)
        t_stop_custom16 = np.array(t_stop_custom, dtype=np.float16)
        t_start_custom32 = np.array(t_start_custom, dtype=np.float32)
        t_stop_custom32 = np.array(t_stop_custom, dtype=np.float32)
        t_start_custom64 = np.array(t_start_custom, dtype=np.float64)
        t_stop_custom64 = np.array(t_stop_custom, dtype=np.float64)

        # This is OK.
        train = SpikeTrain(data64, copy=True, t_start=t_start, t_stop=t_stop)
        assert_neo_object_is_compliant(train)

        train = SpikeTrain(data16, copy=True, t_start=t_start, t_stop=t_stop, dtype=np.float16)
        assert_neo_object_is_compliant(train)
        train = SpikeTrain(data16, copy=True, t_start=t_start, t_stop=t_stop, dtype=np.float32)
        assert_neo_object_is_compliant(train)

        train = SpikeTrain(data32, copy=True, t_start=t_start, t_stop=t_stop, dtype=np.float16)
        assert_neo_object_is_compliant(train)
        train = SpikeTrain(data32, copy=True, t_start=t_start, t_stop=t_stop, dtype=np.float32)
        assert_neo_object_is_compliant(train)

        train = SpikeTrain(data32, copy=True, t_start=t_start16, t_stop=t_stop16)
        assert_neo_object_is_compliant(train)
        train = SpikeTrain(data32, copy=True, t_start=t_start16, t_stop=t_stop16, dtype=np.float16)
        assert_neo_object_is_compliant(train)
        train = SpikeTrain(data32, copy=True, t_start=t_start16, t_stop=t_stop16, dtype=np.float32)
        assert_neo_object_is_compliant(train)
        train = SpikeTrain(data32, copy=True, t_start=t_start16, t_stop=t_stop16, dtype=np.float64)
        assert_neo_object_is_compliant(train)

        train = SpikeTrain(data32, copy=True, t_start=t_start32, t_stop=t_stop32)
        assert_neo_object_is_compliant(train)
        train = SpikeTrain(data32, copy=True, t_start=t_start32, t_stop=t_stop32, dtype=np.float16)
        assert_neo_object_is_compliant(train)
        train = SpikeTrain(data32, copy=True, t_start=t_start32, t_stop=t_stop32, dtype=np.float32)
        assert_neo_object_is_compliant(train)
        train = SpikeTrain(data32, copy=True, t_start=t_start32, t_stop=t_stop32, dtype=np.float64)
        assert_neo_object_is_compliant(train)

        train = SpikeTrain(data32, copy=True, t_start=t_start64, t_stop=t_stop64, dtype=np.float16)
        assert_neo_object_is_compliant(train)
        train = SpikeTrain(data32, copy=True, t_start=t_start64, t_stop=t_stop64, dtype=np.float32)
        assert_neo_object_is_compliant(train)

        train = SpikeTrain(data16, copy=True, t_start=t_start_custom, t_stop=t_stop_custom)
        assert_neo_object_is_compliant(train)
        train = SpikeTrain(data16, copy=True, t_start=t_start_custom, t_stop=t_stop_custom,
                           dtype=np.float16)
        assert_neo_object_is_compliant(train)
        train = SpikeTrain(data16, copy=True, t_start=t_start_custom, t_stop=t_stop_custom,
                           dtype=np.float32)
        assert_neo_object_is_compliant(train)
        train = SpikeTrain(data16, copy=True, t_start=t_start_custom, t_stop=t_stop_custom,
                           dtype=np.float64)
        assert_neo_object_is_compliant(train)

        train = SpikeTrain(data32, copy=True, t_start=t_start_custom, t_stop=t_stop_custom)
        assert_neo_object_is_compliant(train)
        train = SpikeTrain(data32, copy=True, t_start=t_start_custom, t_stop=t_stop_custom,
                           dtype=np.float16)
        assert_neo_object_is_compliant(train)
        train = SpikeTrain(data32, copy=True, t_start=t_start_custom, t_stop=t_stop_custom,
                           dtype=np.float32)
        assert_neo_object_is_compliant(train)
        train = SpikeTrain(data32, copy=True, t_start=t_start_custom, t_stop=t_stop_custom,
                           dtype=np.float64)
        assert_neo_object_is_compliant(train)

        train = SpikeTrain(data16, copy=True, t_start=t_start_custom, t_stop=t_stop_custom)
        assert_neo_object_is_compliant(train)
        train = SpikeTrain(data16, copy=True, t_start=t_start_custom, t_stop=t_stop_custom,
                           dtype=np.float16)
        assert_neo_object_is_compliant(train)
        train = SpikeTrain(data16, copy=True, t_start=t_start_custom, t_stop=t_stop_custom,
                           dtype=np.float32)
        assert_neo_object_is_compliant(train)
        train = SpikeTrain(data16, copy=True, t_start=t_start_custom, t_stop=t_stop_custom,
                           dtype=np.float64)
        assert_neo_object_is_compliant(train)

        train = SpikeTrain(data32, copy=True, t_start=t_start_custom16, t_stop=t_stop_custom16)
        assert_neo_object_is_compliant(train)
        train = SpikeTrain(data32, copy=True, t_start=t_start_custom16, t_stop=t_stop_custom16,
                           dtype=np.float16)
        assert_neo_object_is_compliant(train)
        train = SpikeTrain(data32, copy=True, t_start=t_start_custom16, t_stop=t_stop_custom16,
                           dtype=np.float32)
        assert_neo_object_is_compliant(train)
        train = SpikeTrain(data32, copy=True, t_start=t_start_custom16, t_stop=t_stop_custom16,
                           dtype=np.float64)
        assert_neo_object_is_compliant(train)

        train = SpikeTrain(data32, copy=True, t_start=t_start_custom32, t_stop=t_stop_custom32)
        assert_neo_object_is_compliant(train)
        train = SpikeTrain(data32, copy=True, t_start=t_start_custom32, t_stop=t_stop_custom32,
                           dtype=np.float16)
        assert_neo_object_is_compliant(train)
        train = SpikeTrain(data32, copy=True, t_start=t_start_custom32, t_stop=t_stop_custom32,
                           dtype=np.float32)
        assert_neo_object_is_compliant(train)
        train = SpikeTrain(data32, copy=True, t_start=t_start_custom32, t_stop=t_stop_custom32,
                           dtype=np.float64)
        assert_neo_object_is_compliant(train)

        train = SpikeTrain(data32, copy=True, t_start=t_start_custom64, t_stop=t_stop_custom64)
        assert_neo_object_is_compliant(train)
        train = SpikeTrain(data32, copy=True, t_start=t_start_custom64, t_stop=t_stop_custom64,
                           dtype=np.float16)
        assert_neo_object_is_compliant(train)
        train = SpikeTrain(data32, copy=True, t_start=t_start_custom64, t_stop=t_stop_custom64,
                           dtype=np.float32)
        assert_neo_object_is_compliant(train)
        train = SpikeTrain(data32, copy=True, t_start=t_start_custom64, t_stop=t_stop_custom64,
                           dtype=np.float64)
        assert_neo_object_is_compliant(train)

        # This use to bug - see ticket #38
        train = SpikeTrain(data16, copy=True, t_start=t_start, t_stop=t_stop)
        assert_neo_object_is_compliant(train)
        train = SpikeTrain(data16, copy=True, t_start=t_start, t_stop=t_stop, dtype=np.float64)
        assert_neo_object_is_compliant(train)

        train = SpikeTrain(data32, copy=True, t_start=t_start, t_stop=t_stop)
        assert_neo_object_is_compliant(train)
        train = SpikeTrain(data32, copy=True, t_start=t_start, t_stop=t_stop, dtype=np.float64)
        assert_neo_object_is_compliant(train)

        train = SpikeTrain(data32, copy=True, t_start=t_start64, t_stop=t_stop64)
        assert_neo_object_is_compliant(train)
        train = SpikeTrain(data32, copy=True, t_start=t_start64, t_stop=t_stop64, dtype=np.float64)
        assert_neo_object_is_compliant(train)

    def test_as_array(self):
        data = np.arange(10.0)
        st = SpikeTrain(data, t_stop=10.0, units='ms')
        st_as_arr = st.as_array()
        self.assertIsInstance(st_as_arr, np.ndarray)
        assert_array_equal(data, st_as_arr)

    def test_as_quantity(self):
        data = np.arange(10.0)
        st = SpikeTrain(data, t_stop=10.0, units='ms')
        st_as_q = st.as_quantity()
        self.assertIsInstance(st_as_q, pq.Quantity)
        assert_array_equal(data * pq.ms, st_as_q)


if __name__ == "__main__":
    unittest.main()<|MERGE_RESOLUTION|>--- conflicted
+++ resolved
@@ -33,13 +33,9 @@
 from neo.core import Segment, Unit
 from neo.core.baseneo import MergeError
 from neo.test.tools import (assert_arrays_equal, assert_arrays_almost_equal,
-<<<<<<< HEAD
-                            assert_neo_object_is_compliant, assert_same_attributes)
-=======
                             assert_neo_object_is_compliant,
                             assert_same_attributes, assert_same_annotations,
                             assert_same_array_annotations)
->>>>>>> 39c14da8
 from neo.test.generate_datasets import (get_fake_value, get_fake_values, fake_neo,
                                         TEST_ANNOTATIONS)
 
