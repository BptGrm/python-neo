# -*- coding: utf-8 -*-
"""
Tests of the neo.core.epoch.Epoch class
"""

try:
    import unittest2 as unittest
except ImportError:
    import unittest

import numpy as np
import quantities as pq

try:
    from IPython.lib.pretty import pretty
except ImportError as err:
    HAVE_IPYTHON = False
else:
    HAVE_IPYTHON = True

from neo.core.epoch import Epoch
from neo.core import Segment
from neo.test.tools import (assert_neo_object_is_compliant,
                            assert_arrays_equal, assert_arrays_almost_equal,
                            assert_same_sub_schema)
from neo.test.generate_datasets import (get_fake_value, get_fake_values,
                                        fake_neo, TEST_ANNOTATIONS)


class Test__generate_datasets(unittest.TestCase):
    def setUp(self):
        np.random.seed(0)
        self.annotations = dict([(str(x), TEST_ANNOTATIONS[x]) for x in
                                 range(len(TEST_ANNOTATIONS))])

    def test__get_fake_values(self):
        self.annotations['seed'] = 0
        times = get_fake_value('times', pq.Quantity, seed=0, dim=1)
        durations = get_fake_value('durations', pq.Quantity, seed=1, dim=1)
        labels = get_fake_value('labels', np.ndarray, seed=2, dim=1, dtype='S')
        name = get_fake_value('name', str, seed=3, obj=Epoch)
        description = get_fake_value('description', str,
                                     seed=4, obj='Epoch')
        file_origin = get_fake_value('file_origin', str)
        attrs1 = {'name': name,
                  'description': description,
                  'file_origin': file_origin}
        attrs2 = attrs1.copy()
        attrs2.update(self.annotations)

        res11 = get_fake_values(Epoch, annotate=False, seed=0)
        res12 = get_fake_values('Epoch', annotate=False, seed=0)
        res21 = get_fake_values(Epoch, annotate=True, seed=0)
        res22 = get_fake_values('Epoch', annotate=True, seed=0)

        assert_arrays_equal(res11.pop('times'), times)
        assert_arrays_equal(res12.pop('times'), times)
        assert_arrays_equal(res21.pop('times'), times)
        assert_arrays_equal(res22.pop('times'), times)

        assert_arrays_equal(res11.pop('durations'), durations)
        assert_arrays_equal(res12.pop('durations'), durations)
        assert_arrays_equal(res21.pop('durations'), durations)
        assert_arrays_equal(res22.pop('durations'), durations)

        assert_arrays_equal(res11.pop('labels'), labels)
        assert_arrays_equal(res12.pop('labels'), labels)
        assert_arrays_equal(res21.pop('labels'), labels)
        assert_arrays_equal(res22.pop('labels'), labels)

        self.assertEqual(res11, attrs1)
        self.assertEqual(res12, attrs1)
        self.assertEqual(res21, attrs2)
        self.assertEqual(res22, attrs2)

    def test__fake_neo__cascade(self):
        self.annotations['seed'] = None
        obj_type = Epoch
        cascade = True
        res = fake_neo(obj_type=obj_type, cascade=cascade)

        self.assertTrue(isinstance(res, Epoch))
        assert_neo_object_is_compliant(res)
        self.assertEqual(res.annotations, self.annotations)

    def test__fake_neo__nocascade(self):
        self.annotations['seed'] = None
        obj_type = 'Epoch'
        cascade = False
        res = fake_neo(obj_type=obj_type, cascade=cascade)

        self.assertTrue(isinstance(res, Epoch))
        assert_neo_object_is_compliant(res)
        self.assertEqual(res.annotations, self.annotations)


class TestEpoch(unittest.TestCase):
    def test_Epoch_creation(self):
        params = {'test2': 'y1', 'test3': True}
        epc = Epoch([1.1, 1.5, 1.7]*pq.ms, durations=[20, 40, 60]*pq.ns,
                    labels=np.array(['test epoch 1',
                                     'test epoch 2',
                                     'test epoch 3'], dtype='S'),
                    name='test', description='tester',
                    file_origin='test.file',
                    test1=1, **params)
        epc.annotate(test1=1.1, test0=[1, 2])
        assert_neo_object_is_compliant(epc)

        assert_arrays_equal(epc.times, [1.1, 1.5, 1.7]*pq.ms)
        assert_arrays_equal(epc.durations, [20, 40, 60]*pq.ns)
        assert_arrays_equal(epc.labels, np.array(['test epoch 1',
                                                  'test epoch 2',
                                                  'test epoch 3'], dtype='S'))
        self.assertEqual(epc.name, 'test')
        self.assertEqual(epc.description, 'tester')
        self.assertEqual(epc.file_origin, 'test.file')
        self.assertEqual(epc.annotations['test0'], [1, 2])
        self.assertEqual(epc.annotations['test1'], 1.1)
        self.assertEqual(epc.annotations['test2'], 'y1')
        self.assertTrue(epc.annotations['test3'])

    def test_Epoch_repr(self):
        params = {'test2': 'y1', 'test3': True}
        epc = Epoch([1.1, 1.5, 1.7]*pq.ms, durations=[20, 40, 60]*pq.ns,
                    labels=np.array(['test epoch 1',
                                     'test epoch 2',
                                     'test epoch 3'], dtype='S'),
                    name='test', description='tester',
                    file_origin='test.file',
                    test1=1, **params)
        epc.annotate(test1=1.1, test0=[1, 2])
        assert_neo_object_is_compliant(epc)

        targ = ('<Epoch: test epoch 1@1.1 ms for 20.0 ns, ' +
                'test epoch 2@1.5 ms for 40.0 ns, ' +
                'test epoch 3@1.7 ms for 60.0 ns>')

        res = repr(epc)

        self.assertEqual(targ, res)

    def test_Epoch_merge(self):
        params1 = {'test2': 'y1', 'test3': True}
        params2 = {'test2': 'no', 'test4': False}
        paramstarg = {'test2': 'yes;no',
                      'test3': True,
                      'test4': False}
        epc1 = Epoch([1.1, 1.5, 1.7]*pq.ms,
                     durations=[20, 40, 60]*pq.us,
                     labels=np.array(['test epoch 1 1',
                                      'test epoch 1 2',
                                      'test epoch 1 3'], dtype='S'),
                     name='test', description='tester 1',
                     file_origin='test.file',
                     test1=1, **params1)
        epc2 = Epoch([2.1, 2.5, 2.7]*pq.us,
                     durations=[3, 5, 7]*pq.ms,
                     labels=np.array(['test epoch 2 1',
                                      'test epoch 2 2',
                                      'test epoch 2 3'], dtype='S'),
                     name='test', description='tester 2',
                     file_origin='test.file',
                     test1=1, **params2)
        epctarg = Epoch([1.1, 1.5, 1.7, .0021, .0025, .0027]*pq.ms,
                        durations=[20, 40, 60, 3000, 5000, 7000]*pq.ns,
                        labels=np.array(['test epoch 1 1',
                                         'test epoch 1 2',
                                         'test epoch 1 3',
                                         'test epoch 2 1',
                                         'test epoch 2 2',
                                         'test epoch 2 3'], dtype='S'),
                        name='test',
                        description='merge(tester 1, tester 2)',
                        file_origin='test.file',
                        test1=1, **paramstarg)
        assert_neo_object_is_compliant(epc1)
        assert_neo_object_is_compliant(epc2)
        assert_neo_object_is_compliant(epctarg)

        epcres = epc1.merge(epc2)
        assert_neo_object_is_compliant(epcres)
        assert_same_sub_schema(epctarg, epcres)

    def test__children(self):
        params = {'test2': 'y1', 'test3': True}
        epc = Epoch([1.1, 1.5, 1.7]*pq.ms, durations=[20, 40, 60]*pq.ns,
                    labels=np.array(['test epoch 1',
                                     'test epoch 2',
                                     'test epoch 3'], dtype='S'),
                    name='test', description='tester',
                    file_origin='test.file',
                    test1=1, **params)
        epc.annotate(test1=1.1, test0=[1, 2])
        assert_neo_object_is_compliant(epc)

        segment = Segment(name='seg1')
        segment.epochs = [epc]
        segment.create_many_to_one_relationship()

        self.assertEqual(epc._single_parent_objects, ('Segment',))
        self.assertEqual(epc._multi_parent_objects, ())

        self.assertEqual(epc._single_parent_containers, ('segment',))
        self.assertEqual(epc._multi_parent_containers, ())

        self.assertEqual(epc._parent_objects, ('Segment',))
        self.assertEqual(epc._parent_containers, ('segment',))

        self.assertEqual(len(epc.parents), 1)
        self.assertEqual(epc.parents[0].name, 'seg1')

        assert_neo_object_is_compliant(epc)

    @unittest.skipUnless(HAVE_IPYTHON, "requires IPython")
    def test__pretty(self):
        epc = Epoch([1.1, 1.5, 1.7]*pq.ms, durations=[20, 40, 60]*pq.ns,
                    labels=np.array(['test epoch 1',
                                     'test epoch 2',
                                     'test epoch 3'], dtype='S'),
                    name='test', description='tester',
                    file_origin='test.file')
        epc.annotate(test1=1.1, test0=[1, 2])
        assert_neo_object_is_compliant(epc)

        prepr = pretty(epc)
        targ = ("Epoch\nname: '%s'\ndescription: '%s'\nannotations: %s" %
                (epc.name, epc.description, pretty(epc.annotations)))

        self.assertEqual(prepr, targ)

<<<<<<< HEAD
    def test__time_slice(self):
        epc = Epoch(times=[10, 20, 30] * pq.s, durations=[10, 5, 7] * pq.ms,
                    labels=np.array(['btn0', 'btn1', 'btn2'], dtype='S'),
                    foo='bar')

        epc2 = epc.time_slice(10 * pq.s, 20 * pq.s)
        assert_arrays_equal(epc2.times, [10, 20] * pq.s)
        assert_arrays_equal(epc2.durations, [10, 5] * pq.ms)
        assert_arrays_equal(epc2.labels, np.array(['btn0','btn1'], dtype='S'))
        self.assertEqual(epc.annotations, epc2.annotations)
=======
    def test_time_slice(self):
        params = {'test2': 'y1', 'test3': True}
        epc = Epoch([1.1, 1.5, 1.7]*pq.ms, durations=[20, 40, 60]*pq.ns,
                    labels=np.array(['test epoch 1',
                                     'test epoch 2',
                                     'test epoch 3'], dtype='S'),
                    name='test', description='tester',
                    file_origin='test.file',
                    test1=1, **params)
        epc.annotate(test1=1.1, test0=[1, 2])
        assert_neo_object_is_compliant(epc)

        targ = Epoch([1.5]*pq.ms, durations=[40]*pq.ns,
                    labels=np.array(['test epoch 2'], dtype='S'),
                    name='test', description='tester',
                    file_origin='test.file',
                    test1=1, **params)
        targ.annotate(test1=1.1, test0=[1, 2])
        assert_neo_object_is_compliant(targ)
        
        t_start = 1.2
        t_stop = 1.6
        result = epc.time_slice(t_start, t_stop)

        assert_arrays_equal(result.times, targ.times)
        assert_arrays_equal(result.durations, targ.durations)
        assert_arrays_equal(result.labels, targ.labels)
        self.assertEqual(result.name, targ.name)
        self.assertEqual(result.description, targ.description)
        self.assertEqual(result.file_origin, targ.file_origin)
        self.assertEqual(result.annotations['test0'], targ.annotations['test0'])
        self.assertEqual(result.annotations['test1'], targ.annotations['test1'])
        self.assertEqual(result.annotations['test2'], targ.annotations['test2'])

    def test_time_slice_out_of_boundries(self):
        params = {'test2': 'y1', 'test3': True}
        epc = Epoch([1.1, 1.5, 1.7]*pq.ms, durations=[20, 40, 60]*pq.ns,
                    labels=np.array(['test epoch 1',
                                     'test epoch 2',
                                     'test epoch 3'], dtype='S'),
                    name='test', description='tester',
                    file_origin='test.file',
                    test1=1, **params)
        epc.annotate(test1=1.1, test0=[1, 2])
        assert_neo_object_is_compliant(epc)

        targ = Epoch([1.1, 1.5, 1.7]*pq.ms, durations=[20, 40, 60]*pq.ns,
                    labels=np.array(['test epoch 1',
                                     'test epoch 2',
                                     'test epoch 3'], dtype='S'),
                    name='test', description='tester',
                    file_origin='test.file',
                    test1=1, **params)
        targ.annotate(test1=1.1, test0=[1, 2])
        assert_neo_object_is_compliant(targ)
        
        t_start = 0.0001
        t_stop = 30
        result = epc.time_slice(t_start, t_stop)

        assert_arrays_equal(result.times, targ.times)
        assert_arrays_equal(result.durations, targ.durations)
        assert_arrays_equal(result.labels, targ.labels)
        self.assertEqual(result.name, targ.name)
        self.assertEqual(result.description, targ.description)
        self.assertEqual(result.file_origin, targ.file_origin)
        self.assertEqual(result.annotations['test0'], targ.annotations['test0'])
        self.assertEqual(result.annotations['test1'], targ.annotations['test1'])
        self.assertEqual(result.annotations['test2'], targ.annotations['test2'])


    def test_time_slice_empty(self):
        params = {'test2': 'y1', 'test3': True}
        epc = Epoch([]*pq.ms, durations=[]*pq.ns,
                    labels=np.array([], dtype='S'),
                    name='test', description='tester',
                    file_origin='test.file',
                    test1=1, **params)
        epc.annotate(test1=1.1, test0=[1, 2])
        assert_neo_object_is_compliant(epc)

        targ = Epoch([]*pq.ms, durations=[]*pq.ns,
                    labels=np.array([], dtype='S'),
                    name='test', description='tester',
                    file_origin='test.file',
                    test1=1, **params)
        targ.annotate(test1=1.1, test0=[1, 2])
        assert_neo_object_is_compliant(targ)
        
        t_start = 1.2
        t_stop = 1.6
        result = epc.time_slice(t_start, t_stop)

        assert_arrays_equal(result.times, targ.times)
        assert_arrays_equal(result.durations, targ.durations)
        assert_arrays_equal(result.labels, targ.labels)
        self.assertEqual(result.name, targ.name)
        self.assertEqual(result.description, targ.description)
        self.assertEqual(result.file_origin, targ.file_origin)
        self.assertEqual(result.annotations['test0'], targ.annotations['test0'])
        self.assertEqual(result.annotations['test1'], targ.annotations['test1'])
        self.assertEqual(result.annotations['test2'], targ.annotations['test2'])

    def test_time_slice_none_stop(self):
        params = {'test2': 'y1', 'test3': True}
        epc = Epoch([1.1, 1.5, 1.7]*pq.ms, durations=[20, 40, 60]*pq.ns,
                    labels=np.array(['test epoch 1',
                                     'test epoch 2',
                                     'test epoch 3'], dtype='S'),
                    name='test', description='tester',
                    file_origin='test.file',
                    test1=1, **params)
        epc.annotate(test1=1.1, test0=[1, 2])
        assert_neo_object_is_compliant(epc)

        targ = Epoch([1.5, 1.7]*pq.ms, durations=[40, 60]*pq.ns,
                    labels=np.array(['test epoch 2',
                                     'test epoch 3'], dtype='S'),
                    name='test', description='tester',
                    file_origin='test.file',
                    test1=1, **params)
        targ.annotate(test1=1.1, test0=[1, 2])
        assert_neo_object_is_compliant(targ)
        
        t_start = 1.2
        t_stop = None
        result = epc.time_slice(t_start, t_stop)

        assert_arrays_equal(result.times, targ.times)
        assert_arrays_equal(result.durations, targ.durations)
        assert_arrays_equal(result.labels, targ.labels)
        self.assertEqual(result.name, targ.name)
        self.assertEqual(result.description, targ.description)
        self.assertEqual(result.file_origin, targ.file_origin)
        self.assertEqual(result.annotations['test0'], targ.annotations['test0'])
        self.assertEqual(result.annotations['test1'], targ.annotations['test1'])
        self.assertEqual(result.annotations['test2'], targ.annotations['test2'])
        
    def test_time_slice_none_start(self):
        params = {'test2': 'y1', 'test3': True}
        epc = Epoch([1.1, 1.5, 1.7]*pq.ms, durations=[20, 40, 60]*pq.ns,
                    labels=np.array(['test epoch 1',
                                     'test epoch 2',
                                     'test epoch 3'], dtype='S'),
                    name='test', description='tester',
                    file_origin='test.file',
                    test1=1, **params)
        epc.annotate(test1=1.1, test0=[1, 2])
        assert_neo_object_is_compliant(epc)

        targ = Epoch([1.1, 1.5]*pq.ms, durations=[20, 40]*pq.ns,
                    labels=np.array(['test epoch 1', 'test epoch 2'], dtype='S'),
                    name='test', description='tester',
                    file_origin='test.file',
                    test1=1, **params)
        targ.annotate(test1=1.1, test0=[1, 2])
        assert_neo_object_is_compliant(targ)
        
        t_start = None
        t_stop = 1.6
        result = epc.time_slice(t_start, t_stop)

        assert_arrays_equal(result.times, targ.times)
        assert_arrays_equal(result.durations, targ.durations)
        assert_arrays_equal(result.labels, targ.labels)
        self.assertEqual(result.name, targ.name)
        self.assertEqual(result.description, targ.description)
        self.assertEqual(result.file_origin, targ.file_origin)
        self.assertEqual(result.annotations['test0'], targ.annotations['test0'])
        self.assertEqual(result.annotations['test1'], targ.annotations['test1'])
        self.assertEqual(result.annotations['test2'], targ.annotations['test2'])
        
    def test_time_slice_none_both(self):
        params = {'test2': 'y1', 'test3': True}
        epc = Epoch([1.1, 1.5, 1.7]*pq.ms, durations=[20, 40, 60]*pq.ns,
                    labels=np.array(['test epoch 1',
                                     'test epoch 2',
                                     'test epoch 3'], dtype='S'),
                    name='test', description='tester',
                    file_origin='test.file',
                    test1=1, **params)
        epc.annotate(test1=1.1, test0=[1, 2])
        assert_neo_object_is_compliant(epc)

        targ = Epoch([1.1, 1.5, 1.7]*pq.ms, durations=[20, 40, 60]*pq.ns,
                    labels=np.array(['test epoch 1',
                                     'test epoch 2',
                                     'test epoch 3'], dtype='S'),
                    name='test', description='tester',
                    file_origin='test.file',
                    test1=1, **params)
        targ.annotate(test1=1.1, test0=[1, 2])
        assert_neo_object_is_compliant(targ)
        
        t_start = None
        t_stop = None
        result = epc.time_slice(t_start, t_stop)

        assert_arrays_equal(result.times, targ.times)
        assert_arrays_equal(result.durations, targ.durations)
        assert_arrays_equal(result.labels, targ.labels)
        self.assertEqual(result.name, targ.name)
        self.assertEqual(result.description, targ.description)
        self.assertEqual(result.file_origin, targ.file_origin)
        self.assertEqual(result.annotations['test0'], targ.annotations['test0'])
        self.assertEqual(result.annotations['test1'], targ.annotations['test1'])
        self.assertEqual(result.annotations['test2'], targ.annotations['test2'])
       
    def test_time_slice_differnt_units(self):
        params = {'test2': 'y1', 'test3': True}
        epc = Epoch([1.1, 1.5, 1.7]*pq.ms, durations=[20, 40, 60]*pq.ns,
                    labels=np.array(['test epoch 1',
                                     'test epoch 2',
                                     'test epoch 3'], dtype='S'),
                    name='test', description='tester',
                    file_origin='test.file',
                    test1=1, **params)
        epc.annotate(test1=1.1, test0=[1, 2])
        assert_neo_object_is_compliant(epc)

        targ = Epoch([1.5]*pq.ms, durations=[40]*pq.ns,
                    labels=np.array(['test epoch 2'], dtype='S'),
                    name='test', description='tester',
                    file_origin='test.file',
                    test1=1, **params)
        targ.annotate(test1=1.1, test0=[1, 2])
        assert_neo_object_is_compliant(targ)
        
        t_start = 0.0012  * pq.s
        t_stop = 0.0016 * pq.s
        result = epc.time_slice(t_start, t_stop)

        assert_arrays_equal(result.times, targ.times)
        assert_arrays_equal(result.durations, targ.durations)
        assert_arrays_equal(result.labels, targ.labels)
        self.assertEqual(result.name, targ.name)
        self.assertEqual(result.description, targ.description)
        self.assertEqual(result.file_origin, targ.file_origin)
        self.assertEqual(result.annotations['test0'], targ.annotations['test0'])
        self.assertEqual(result.annotations['test1'], targ.annotations['test1'])
        self.assertEqual(result.annotations['test2'], targ.annotations['test2'])
    


>>>>>>> fc4f4ba7

class TestDuplicateWithNewData(unittest.TestCase):
    def setUp(self):
        self.data = np.array([0.1, 0.5, 1.2, 3.3, 6.4, 7])
        self.durations = np.array([0.2, 0.4, 1.1, 2.4, 0.2, 2.0])
        self.quant = pq.ms
        self.epoch = Epoch(self.data*self.quant,
                           durations=self.durations*self.quant)

    def test_duplicate_with_new_data(self):
        signal1 = self.epoch
        new_data = np.sort(np.random.uniform(0, 100, (self.epoch))) * pq.ms
        signal1b = signal1.duplicate_with_new_data(new_data)
        assert_arrays_almost_equal(np.asarray(signal1b),
                                   np.asarray(new_data), 1e-12)
        assert_arrays_almost_equal(np.asarray(signal1b.durations),
                                   np.asarray(signal1.durations), 1e-12)


if __name__ == "__main__":
    unittest.main()<|MERGE_RESOLUTION|>--- conflicted
+++ resolved
@@ -229,7 +229,6 @@
 
         self.assertEqual(prepr, targ)
 
-<<<<<<< HEAD
     def test__time_slice(self):
         epc = Epoch(times=[10, 20, 30] * pq.s, durations=[10, 5, 7] * pq.ms,
                     labels=np.array(['btn0', 'btn1', 'btn2'], dtype='S'),
@@ -240,8 +239,8 @@
         assert_arrays_equal(epc2.durations, [10, 5] * pq.ms)
         assert_arrays_equal(epc2.labels, np.array(['btn0','btn1'], dtype='S'))
         self.assertEqual(epc.annotations, epc2.annotations)
-=======
-    def test_time_slice(self):
+
+    def test_time_slice2(self):
         params = {'test2': 'y1', 'test3': True}
         epc = Epoch([1.1, 1.5, 1.7]*pq.ms, durations=[20, 40, 60]*pq.ns,
                     labels=np.array(['test epoch 1',
@@ -485,7 +484,6 @@
     
 
 
->>>>>>> fc4f4ba7
 
 class TestDuplicateWithNewData(unittest.TestCase):
     def setUp(self):
