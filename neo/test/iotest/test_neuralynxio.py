--- conflicted
+++ resolved
@@ -134,7 +134,6 @@
         seg = nio.read_segment(seg_index=0, lazy=True)
         self.assertEqual(seg.analogsignals[0].size, 0)
         self.assertEqual(seg.spiketrains[0].size, 0)
-<<<<<<< HEAD
 
         seg = nio.read_segment(seg_index=0, cascade=False)
         self.assertEqual(len(seg.analogsignals), 0)
@@ -208,13 +207,6 @@
         self.assertEqual(seg.analogsignals[0].size, 0)
         self.assertEqual(seg.spiketrains[0].size, 0)
 
-        seg = nio.read_segment(seg_index=0, cascade=False)
-        self.assertEqual(len(seg.analogsignals), 0)
-        self.assertEqual(len(seg.spiketrains), 0)
-
-=======
-        
->>>>>>> 3bd88b52
         seg = nio.read_segment(seg_index=0, load_waveforms=True)
         self.assertEqual(len(seg.analogsignals), 1)
         self.assertEqual(len(seg.spiketrains), 2)
@@ -267,7 +259,6 @@
             nio = NeuralynxIO(dirname=dirname, use_cache=False)
             block = nio.read_block(time_slices=None)
 
-<<<<<<< HEAD
             for anasig in block.segments[0].analogsignals:
                 chid = anasig.channel_index.annotations['channel_id']
                 filename = nio.ncs_filenames[chid][:-3] + 'txt'
@@ -278,19 +269,6 @@
                 np.testing.assert_allclose(plain_data[:overlap],
                                            anasig.magnitude[:overlap, 0] * gain_factor_0,
                                            rtol=0.01)
-=======
-        self.assertEqual(len(seg.spiketrains), 0)
-
-        # Testing different parameter combinations
-        seg = nio.read_segment(lazy=True)
-        self.assertEqual(len(seg.analogsignals[0]), 0)
-        self.assertEqual(len(seg.spiketrains), 0)
-
-        seg = nio.read_segment(load_waveforms=True)
-        self.assertEqual(len(seg.analogsignals), 1)
-        self.assertEqual(len(seg.spiketrains), 0)
-        self.assertTrue(len(seg.events) > 0)
->>>>>>> 3bd88b52
 
 
 class TestGaps(CommonNeuralynxIOTest, unittest.TestCase):
@@ -419,10 +397,5 @@
 
 
 if __name__ == '__main__':
-<<<<<<< HEAD
-    # ~ unittest.main()
-    compare_old_and_new_neuralynxio()
-=======
     unittest.main()
     #~ compare_old_and_new_neuralynxio()
->>>>>>> 3bd88b52
