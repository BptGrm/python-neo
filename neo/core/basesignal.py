# -*- coding: utf-8 -*-
'''
This module implements :class:`BaseSignal`, an array of signals.
This is a parent class from which all signal objects inherit:
    :class:`AnalogSignal` and :class:`IrregularlySampledSignal`

:class:`BaseSignal` inherits from :class:`quantities.Quantity`, which
inherits from :class:`numpy.array`.
Inheritance from :class:`numpy.array` is explained here:
http://docs.scipy.org/doc/numpy/user/basics.subclassing.html

In brief:
* Constructor :meth:`__new__` for :class:`BaseSignal` doesn't exist. 
Only child objects :class:`AnalogSignal` and :class:`IrregularlySampledSignal`
can be created.
'''

# needed for Python 3 compatibility
from __future__ import absolute_import, division, print_function

import copy
import logging

import numpy as np
import quantities as pq

from neo.core.baseneo import BaseNeo, MergeError, merge_annotations
from neo.core.dataobject import DataObject, ArrayDict
from neo.core.channelindex import ChannelIndex

logger = logging.getLogger("Neo")


class BaseSignal(DataObject):
    '''
    This is the base class from which all signal objects inherit:
    :class:`AnalogSignal` and :class:`IrregularlySampledSignal`.

    This class contains all common methods of both child classes.
    It uses the following child class attributes:

        :_necessary_attrs: a list of the attributes that the class must have. 

        :_recommended_attrs: a list of the attributes that the class may 
        optionally have.
    '''

    def _array_finalize_spec(self, obj):
        '''
        Called by :meth:`__array_finalize__`, used to customize behaviour of sub-classes.
        '''
        return obj

    def __array_finalize__(self, obj):
        '''
        This is called every time a new signal is created.

        It is the appropriate place to set default values for attributes
        for a signal constructed by slicing or viewing.

        User-specified values are only relevant for construction from
        constructor, and these are set in __new__ in the child object.
        Then they are just copied over here. Default values for the 
        specific attributes for subclasses (:class:`AnalogSignal`
        and :class:`IrregularlySampledSignal`) are set in 
        :meth:`_array_finalize_spec`
        '''
        super(BaseSignal, self).__array_finalize__(obj)
        self._array_finalize_spec(obj)

        # The additional arguments
        self.annotations = getattr(obj, 'annotations', {})
        # Add empty array annotations, because they cannot always be copied,
        # but do not overwrite existing ones from slicing etc.
        # This ensures the attribute exists
        if not hasattr(self, 'array_annotations'):
<<<<<<< HEAD
            self.array_annotations = ArrayDict(self._check_array_annotations)
=======
            self.array_annotations = ArrayDict(self._get_arr_ann_length())
>>>>>>> b4b61447

        # Globally recommended attributes
        self.name = getattr(obj, 'name', None)
        self.file_origin = getattr(obj, 'file_origin', None)
        self.description = getattr(obj, 'description', None)

        # Parent objects
        self.segment = getattr(obj, 'segment', None)
        self.channel_index = getattr(obj, 'channel_index', None)

    @classmethod
    def _rescale(self, signal, units=None):
        '''
        Check that units are present, and rescale the signal if necessary.
        This is called whenever a new signal is
        created from the constructor. See :meth:`__new__' in  
        :class:`AnalogSignal` and :class:`IrregularlySampledSignal`
        '''
        if units is None:
            if not hasattr(signal, "units"):
                raise ValueError("Units must be specified")
        elif isinstance(signal, pq.Quantity):
<<<<<<< HEAD
            # This test always returns True, i.e. rescaling is always executed if one of the units
            # is a pq.CompoundUnit. This is fine because rescaling is correct anyway.
=======
            # could improve this test, what if units is a string?
            # This test should be safe now
>>>>>>> b4b61447
            if pq.quantity.validate_dimensionality(units) != signal.dimensionality:
                signal = signal.rescale(units)
        return signal

    def rescale(self, units):
        obj = super(BaseSignal, self).rescale(units)
        obj.channel_index = self.channel_index
        return obj

    def __getslice__(self, i, j):
        '''
        Get a slice from :attr:`i` to :attr:`j`.attr[0]

        Doesn't get called in Python 3, :meth:`__getitem__` is called instead
        '''
        return self.__getitem__(slice(i, j))

    def __ne__(self, other):
        '''
        Non-equality test (!=)
        '''
        return not self.__eq__(other)

    def _apply_operator(self, other, op, *args):
        '''
        Handle copying metadata to the new signal
        after a mathematical operation.
        '''
        self._check_consistency(other)
        f = getattr(super(BaseSignal, self), op)
        new_signal = f(other, *args)
        new_signal._copy_data_complement(self)
        # _copy_data_complement can't always copy array annotations,
        # so this needs to be done locally
        new_signal.array_annotations = copy.deepcopy(self.array_annotations)
        return new_signal

    def _get_required_attributes(self, signal, units):
        '''
        Return a list of the required attributes for a signal as a dictionary
        '''
        required_attributes = {}
        for attr in self._necessary_attrs:
            if 'signal' == attr[0]:
                required_attributes[str(attr[0])] = signal
            else:
                required_attributes[str(attr[0])] = getattr(self, attr[0], None)
        required_attributes['units'] = units
        return required_attributes

    def duplicate_with_new_data(self, signal, units=None):
        '''
        Create a new signal with the same metadata but different data.
        Required attributes of the signal are used.
        Note: Array annotations can not be copied here because length of data can change
        '''
        if units is None:
            units = self.units
        # else:
        #     units = pq.quantity.validate_dimensionality(units)

        # signal is the new signal
        required_attributes = self._get_required_attributes(signal, units)
        new = self.__class__(**required_attributes)
        new._copy_data_complement(self)
        new.annotations.update(self.annotations)
        # Note: Array annotations are not copied here, because it is not ensured
        # that the same number of signals is used and they would possibly make no sense
        # when combined with another signal
        return new

    def _copy_data_complement(self, other):
        '''
        Copy the metadata from another signal.
        Required and recommended attributes of the signal are used.
        Note: Array annotations can not be copied here because length of data can change
        '''
        all_attr = {self._recommended_attrs, self._necessary_attrs}
        for sub_at in all_attr:
            for attr in sub_at:
                if attr[0] != 'signal':
                    setattr(self, attr[0], getattr(other, attr[0], None))
        setattr(self, 'annotations', getattr(other, 'annotations', None))

        # Note: Array annotations cannot be copied because length of data can be changed
        # here which would cause inconsistencies

    def __rsub__(self, other, *args):
        '''
        Backwards subtraction (other-self)
        '''
        return self.__mul__(-1, *args) + other

    def __add__(self, other, *args):
        '''
        Addition (+)
        '''
        return self._apply_operator(other, "__add__", *args)

    def __sub__(self, other, *args):
        '''
        Subtraction (-)
        '''
        return self._apply_operator(other, "__sub__", *args)

    def __mul__(self, other, *args):
        '''
        Multiplication (*)
        '''
        return self._apply_operator(other, "__mul__", *args)

    def __truediv__(self, other, *args):
        '''
        Float division (/)
        '''
        return self._apply_operator(other, "__truediv__", *args)

    def __div__(self, other, *args):
        '''
        Integer division (//)
        '''
        return self._apply_operator(other, "__div__", *args)

    __radd__ = __add__
    __rmul__ = __sub__

    def merge(self, other):
        '''
        Merge another signal into this one.

        The signal objects are concatenated horizontally
        (column-wise, :func:`np.hstack`).

        If the attributes of the two signal are not
        compatible, an Exception is raised.

        Required attributes of the signal are used.
        '''

        for attr in self._necessary_attrs:
            if 'signal' != attr[0]:
                if getattr(self, attr[0], None) != getattr(other, attr[0], None):
                    raise MergeError("Cannot merge these two signals as the %s differ." % attr[0])

        if self.segment != other.segment:
            raise MergeError(
                "Cannot merge these two signals as they belong to different segments.")
        if hasattr(self, "lazy_shape"):
            if hasattr(other, "lazy_shape"):
                if self.lazy_shape[0] != other.lazy_shape[0]:
                    raise MergeError("Cannot merge signals of different length.")
                merged_lazy_shape = (self.lazy_shape[0], self.lazy_shape[1] + other.lazy_shape[1])
            else:
                raise MergeError("Cannot merge a lazy object with a real object.")
        if other.units != self.units:
            other = other.rescale(self.units)
        stack = np.hstack(map(np.array, (self, other)))
        kwargs = {}
        for name in ("name", "description", "file_origin"):
            attr_self = getattr(self, name)
            attr_other = getattr(other, name)
            if attr_self == attr_other:
                kwargs[name] = attr_self
            else:
                kwargs[name] = "merge(%s, %s)" % (attr_self, attr_other)
        merged_annotations = merge_annotations(self.annotations,
                                               other.annotations)
        kwargs.update(merged_annotations)

        kwargs['array_annotations'] = self._merge_array_annotations(other)

        signal = self.__class__(stack, units=self.units, dtype=self.dtype,
                                copy=False, t_start=self.t_start,
                                sampling_rate=self.sampling_rate,
                                **kwargs)
        signal.segment = self.segment

        if hasattr(self, "lazy_shape"):
            signal.lazy_shape = merged_lazy_shape

        # merge channel_index (move to ChannelIndex.merge()?)
        if self.channel_index and other.channel_index:
            signal.channel_index = ChannelIndex(
                index=np.arange(signal.shape[1]),
                channel_ids=np.hstack([self.channel_index.channel_ids,
                                       other.channel_index.channel_ids]),
                channel_names=np.hstack([self.channel_index.channel_names,
                                         other.channel_index.channel_names]))
        else:
            signal.channel_index = ChannelIndex(index=np.arange(signal.shape[1]))

        return signal<|MERGE_RESOLUTION|>--- conflicted
+++ resolved
@@ -74,11 +74,7 @@
         # but do not overwrite existing ones from slicing etc.
         # This ensures the attribute exists
         if not hasattr(self, 'array_annotations'):
-<<<<<<< HEAD
-            self.array_annotations = ArrayDict(self._check_array_annotations)
-=======
             self.array_annotations = ArrayDict(self._get_arr_ann_length())
->>>>>>> b4b61447
 
         # Globally recommended attributes
         self.name = getattr(obj, 'name', None)
@@ -101,13 +97,8 @@
             if not hasattr(signal, "units"):
                 raise ValueError("Units must be specified")
         elif isinstance(signal, pq.Quantity):
-<<<<<<< HEAD
             # This test always returns True, i.e. rescaling is always executed if one of the units
             # is a pq.CompoundUnit. This is fine because rescaling is correct anyway.
-=======
-            # could improve this test, what if units is a string?
-            # This test should be safe now
->>>>>>> b4b61447
             if pq.quantity.validate_dimensionality(units) != signal.dimensionality:
                 signal = signal.rescale(units)
         return signal
